--- conflicted
+++ resolved
@@ -256,8 +256,6 @@
 }
 
 /**
-<<<<<<< HEAD
-=======
  * batadv_max_header_len - calculate maximum encapsulation overhead for a
  *  payload packet
  *
@@ -283,7 +281,6 @@
 }
 
 /**
->>>>>>> d8ec26d7
  * batadv_skb_set_priority - sets skb priority according to packet content
  * @skb: the packet to be sent
  * @offset: offset to the packet content
