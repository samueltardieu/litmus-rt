/*
 * net/tipc/subscr.c: TIPC network topology service
 *
 * Copyright (c) 2000-2006, Ericsson AB
 * Copyright (c) 2005-2007, 2010-2013, Wind River Systems
 * All rights reserved.
 *
 * Redistribution and use in source and binary forms, with or without
 * modification, are permitted provided that the following conditions are met:
 *
 * 1. Redistributions of source code must retain the above copyright
 *    notice, this list of conditions and the following disclaimer.
 * 2. Redistributions in binary form must reproduce the above copyright
 *    notice, this list of conditions and the following disclaimer in the
 *    documentation and/or other materials provided with the distribution.
 * 3. Neither the names of the copyright holders nor the names of its
 *    contributors may be used to endorse or promote products derived from
 *    this software without specific prior written permission.
 *
 * Alternatively, this software may be distributed under the terms of the
 * GNU General Public License ("GPL") version 2 as published by the Free
 * Software Foundation.
 *
 * THIS SOFTWARE IS PROVIDED BY THE COPYRIGHT HOLDERS AND CONTRIBUTORS "AS IS"
 * AND ANY EXPRESS OR IMPLIED WARRANTIES, INCLUDING, BUT NOT LIMITED TO, THE
 * IMPLIED WARRANTIES OF MERCHANTABILITY AND FITNESS FOR A PARTICULAR PURPOSE
 * ARE DISCLAIMED. IN NO EVENT SHALL THE COPYRIGHT OWNER OR CONTRIBUTORS BE
 * LIABLE FOR ANY DIRECT, INDIRECT, INCIDENTAL, SPECIAL, EXEMPLARY, OR
 * CONSEQUENTIAL DAMAGES (INCLUDING, BUT NOT LIMITED TO, PROCUREMENT OF
 * SUBSTITUTE GOODS OR SERVICES; LOSS OF USE, DATA, OR PROFITS; OR BUSINESS
 * INTERRUPTION) HOWEVER CAUSED AND ON ANY THEORY OF LIABILITY, WHETHER IN
 * CONTRACT, STRICT LIABILITY, OR TORT (INCLUDING NEGLIGENCE OR OTHERWISE)
 * ARISING IN ANY WAY OUT OF THE USE OF THIS SOFTWARE, EVEN IF ADVISED OF THE
 * POSSIBILITY OF SUCH DAMAGE.
 */

#include "core.h"
#include "name_table.h"
#include "subscr.h"

/**
 * struct tipc_subscriber - TIPC network topology subscriber
 * @kref: reference counter to tipc_subscription object
 * @conid: connection identifier to server connecting to subscriber
 * @lock: control access to subscriber
 * @subscrp_list: list of subscription objects for this subscriber
 */
struct tipc_subscriber {
	struct kref kref;
	int conid;
	spinlock_t lock;
	struct list_head subscrp_list;
};

static void tipc_subscrp_delete(struct tipc_subscription *sub);
static void tipc_subscrb_put(struct tipc_subscriber *subscriber);

/**
 * htohl - convert value to endianness used by destination
 * @in: value to convert
 * @swap: non-zero if endianness must be reversed
 *
 * Returns converted value
 */
static u32 htohl(u32 in, int swap)
{
	return swap ? swab32(in) : in;
}

static void tipc_subscrp_send_event(struct tipc_subscription *sub,
				    u32 found_lower, u32 found_upper,
				    u32 event, u32 port_ref, u32 node)
{
	struct tipc_net *tn = net_generic(sub->net, tipc_net_id);
	struct tipc_subscriber *subscriber = sub->subscriber;
	struct kvec msg_sect;

	msg_sect.iov_base = (void *)&sub->evt;
	msg_sect.iov_len = sizeof(struct tipc_event);
	sub->evt.event = htohl(event, sub->swap);
	sub->evt.found_lower = htohl(found_lower, sub->swap);
	sub->evt.found_upper = htohl(found_upper, sub->swap);
	sub->evt.port.ref = htohl(port_ref, sub->swap);
	sub->evt.port.node = htohl(node, sub->swap);
	tipc_conn_sendmsg(tn->topsrv, subscriber->conid, NULL,
			  msg_sect.iov_base, msg_sect.iov_len);
}

/**
 * tipc_subscrp_check_overlap - test for subscription overlap with the
 * given values
 *
 * Returns 1 if there is overlap, otherwise 0.
 */
int tipc_subscrp_check_overlap(struct tipc_name_seq *seq, u32 found_lower,
			       u32 found_upper)
{
	if (found_lower < seq->lower)
		found_lower = seq->lower;
	if (found_upper > seq->upper)
		found_upper = seq->upper;
	if (found_lower > found_upper)
		return 0;
	return 1;
}

u32 tipc_subscrp_convert_seq_type(u32 type, int swap)
{
	return htohl(type, swap);
}

void tipc_subscrp_convert_seq(struct tipc_name_seq *in, int swap,
			      struct tipc_name_seq *out)
{
	out->type = htohl(in->type, swap);
	out->lower = htohl(in->lower, swap);
	out->upper = htohl(in->upper, swap);
}

void tipc_subscrp_report_overlap(struct tipc_subscription *sub, u32 found_lower,
				 u32 found_upper, u32 event, u32 port_ref,
				 u32 node, int must)
{
	struct tipc_name_seq seq;

	tipc_subscrp_convert_seq(&sub->evt.s.seq, sub->swap, &seq);
	if (!tipc_subscrp_check_overlap(&seq, found_lower, found_upper))
		return;
	if (!must &&
	    !(htohl(sub->evt.s.filter, sub->swap) & TIPC_SUB_PORTS))
		return;

	tipc_subscrp_send_event(sub, found_lower, found_upper, event, port_ref,
				node);
}

static void tipc_subscrp_timeout(unsigned long data)
{
	struct tipc_subscription *sub = (struct tipc_subscription *)data;
	struct tipc_subscriber *subscriber = sub->subscriber;

	/* Notify subscriber of timeout */
	tipc_subscrp_send_event(sub, sub->evt.s.seq.lower, sub->evt.s.seq.upper,
				TIPC_SUBSCR_TIMEOUT, 0, 0);

	spin_lock_bh(&subscriber->lock);
	tipc_subscrp_delete(sub);
	spin_unlock_bh(&subscriber->lock);

	tipc_subscrb_put(subscriber);
}

static void tipc_subscrb_kref_release(struct kref *kref)
{
	struct tipc_subscriber *subcriber = container_of(kref,
					    struct tipc_subscriber, kref);

	kfree(subcriber);
}

static void tipc_subscrb_put(struct tipc_subscriber *subscriber)
{
	kref_put(&subscriber->kref, tipc_subscrb_kref_release);
}

static void tipc_subscrb_get(struct tipc_subscriber *subscriber)
{
	kref_get(&subscriber->kref);
}

static struct tipc_subscriber *tipc_subscrb_create(int conid)
{
	struct tipc_subscriber *subscriber;

	subscriber = kzalloc(sizeof(*subscriber), GFP_ATOMIC);
	if (!subscriber) {
		pr_warn("Subscriber rejected, no memory\n");
		return NULL;
	}
	kref_init(&subscriber->kref);
	INIT_LIST_HEAD(&subscriber->subscrp_list);
	subscriber->conid = conid;
	spin_lock_init(&subscriber->lock);

	return subscriber;
}

static void tipc_subscrb_delete(struct tipc_subscriber *subscriber)
{
	struct tipc_subscription *sub, *temp;
	u32 timeout;

	spin_lock_bh(&subscriber->lock);
	/* Destroy any existing subscriptions for subscriber */
	list_for_each_entry_safe(sub, temp, &subscriber->subscrp_list,
				 subscrp_list) {
		timeout = htohl(sub->evt.s.timeout, sub->swap);
		if ((timeout == TIPC_WAIT_FOREVER) || del_timer(&sub->timer)) {
			tipc_subscrp_delete(sub);
			tipc_subscrb_put(subscriber);
		}
	}
	spin_unlock_bh(&subscriber->lock);

	tipc_subscrb_put(subscriber);
}

static void tipc_subscrp_delete(struct tipc_subscription *sub)
{
	struct tipc_net *tn = net_generic(sub->net, tipc_net_id);

	tipc_nametbl_unsubscribe(sub);
	list_del(&sub->subscrp_list);
	kfree(sub);
	atomic_dec(&tn->subscription_count);
}

static void tipc_subscrp_cancel(struct tipc_subscr *s,
				struct tipc_subscriber *subscriber)
{
	struct tipc_subscription *sub, *temp;
	u32 timeout;

	spin_lock_bh(&subscriber->lock);
	/* Find first matching subscription, exit if not found */
	list_for_each_entry_safe(sub, temp, &subscriber->subscrp_list,
				 subscrp_list) {
		if (!memcmp(s, &sub->evt.s, sizeof(struct tipc_subscr))) {
			timeout = htohl(sub->evt.s.timeout, sub->swap);
			if ((timeout == TIPC_WAIT_FOREVER) ||
			    del_timer(&sub->timer)) {
				tipc_subscrp_delete(sub);
				tipc_subscrb_put(subscriber);
			}
			break;
		}
	}
	spin_unlock_bh(&subscriber->lock);
}

static struct tipc_subscription *tipc_subscrp_create(struct net *net,
						     struct tipc_subscr *s,
						     int swap)
{
	struct tipc_net *tn = net_generic(net, tipc_net_id);
	struct tipc_subscription *sub;
	u32 filter = htohl(s->filter, swap);

	/* Refuse subscription if global limit exceeded */
	if (atomic_read(&tn->subscription_count) >= TIPC_MAX_SUBSCRIPTIONS) {
		pr_warn("Subscription rejected, limit reached (%u)\n",
			TIPC_MAX_SUBSCRIPTIONS);
		return NULL;
	}

	/* Allocate subscription object */
	sub = kmalloc(sizeof(*sub), GFP_ATOMIC);
	if (!sub) {
		pr_warn("Subscription rejected, no memory\n");
		return NULL;
	}

	/* Initialize subscription object */
	sub->net = net;
	if (((filter & TIPC_SUB_PORTS) && (filter & TIPC_SUB_SERVICE)) ||
	    (htohl(s->seq.lower, swap) > htohl(s->seq.upper, swap))) {
		pr_warn("Subscription rejected, illegal request\n");
		kfree(sub);
		return NULL;
	}

	sub->swap = swap;
	memcpy(&sub->evt.s, s, sizeof(*s));
	atomic_inc(&tn->subscription_count);
	return sub;
}

static void tipc_subscrp_subscribe(struct net *net, struct tipc_subscr *s,
				   struct tipc_subscriber *subscriber, int swap)
{
	struct tipc_net *tn = net_generic(net, tipc_net_id);
	struct tipc_subscription *sub = NULL;
	u32 timeout;

	sub = tipc_subscrp_create(net, s, swap);
	if (!sub)
		return tipc_conn_terminate(tn->topsrv, subscriber->conid);

	spin_lock_bh(&subscriber->lock);
	list_add(&sub->subscrp_list, &subscriber->subscrp_list);
	tipc_subscrb_get(subscriber);
	sub->subscriber = subscriber;
	tipc_nametbl_subscribe(sub);
	spin_unlock_bh(&subscriber->lock);

	timeout = htohl(sub->evt.s.timeout, swap);
	if (timeout == TIPC_WAIT_FOREVER)
		return;

	setup_timer(&sub->timer, tipc_subscrp_timeout, (unsigned long)sub);
	mod_timer(&sub->timer, jiffies + msecs_to_jiffies(timeout));
}

/* Handle one termination request for the subscriber */
static void tipc_subscrb_shutdown_cb(int conid, void *usr_data)
{
	tipc_subscrb_delete((struct tipc_subscriber *)usr_data);
}

/* Handle one request to create a new subscription for the subscriber */
static void tipc_subscrb_rcv_cb(struct net *net, int conid,
				struct sockaddr_tipc *addr, void *usr_data,
				void *buf, size_t len)
{
	struct tipc_subscriber *subscriber = usr_data;
	struct tipc_subscr *s = (struct tipc_subscr *)buf;
	int swap;

	/* Determine subscriber's endianness */
	swap = !(s->filter & (TIPC_SUB_PORTS | TIPC_SUB_SERVICE |
			      TIPC_SUB_CANCEL));

	/* Detect & process a subscription cancellation request */
	if (s->filter & htohl(TIPC_SUB_CANCEL, swap)) {
		s->filter &= ~htohl(TIPC_SUB_CANCEL, swap);
		return tipc_subscrp_cancel(s, subscriber);
	}

<<<<<<< HEAD
	tipc_subscrp_subscribe(net, s, subscriber, swap);
=======
	if (sub)
		tipc_nametbl_subscribe(sub);
>>>>>>> e2857b8f
}

/* Handle one request to establish a new subscriber */
static void *tipc_subscrb_connect_cb(int conid)
{
	return (void *)tipc_subscrb_create(conid);
}

int tipc_topsrv_start(struct net *net)
{
	struct tipc_net *tn = net_generic(net, tipc_net_id);
	const char name[] = "topology_server";
	struct tipc_server *topsrv;
	struct sockaddr_tipc *saddr;

	saddr = kzalloc(sizeof(*saddr), GFP_ATOMIC);
	if (!saddr)
		return -ENOMEM;
	saddr->family			= AF_TIPC;
	saddr->addrtype			= TIPC_ADDR_NAMESEQ;
	saddr->addr.nameseq.type	= TIPC_TOP_SRV;
	saddr->addr.nameseq.lower	= TIPC_TOP_SRV;
	saddr->addr.nameseq.upper	= TIPC_TOP_SRV;
	saddr->scope			= TIPC_NODE_SCOPE;

	topsrv = kzalloc(sizeof(*topsrv), GFP_ATOMIC);
	if (!topsrv) {
		kfree(saddr);
		return -ENOMEM;
	}
	topsrv->net			= net;
	topsrv->saddr			= saddr;
	topsrv->imp			= TIPC_CRITICAL_IMPORTANCE;
	topsrv->type			= SOCK_SEQPACKET;
	topsrv->max_rcvbuf_size		= sizeof(struct tipc_subscr);
	topsrv->tipc_conn_recvmsg	= tipc_subscrb_rcv_cb;
	topsrv->tipc_conn_new		= tipc_subscrb_connect_cb;
	topsrv->tipc_conn_shutdown	= tipc_subscrb_shutdown_cb;

	strncpy(topsrv->name, name, strlen(name) + 1);
	tn->topsrv = topsrv;
	atomic_set(&tn->subscription_count, 0);

	return tipc_server_start(topsrv);
}

void tipc_topsrv_stop(struct net *net)
{
	struct tipc_net *tn = net_generic(net, tipc_net_id);
	struct tipc_server *topsrv = tn->topsrv;

	tipc_server_stop(topsrv);
	kfree(topsrv->saddr);
	kfree(topsrv);
}<|MERGE_RESOLUTION|>--- conflicted
+++ resolved
@@ -326,12 +326,8 @@
 		return tipc_subscrp_cancel(s, subscriber);
 	}
 
-<<<<<<< HEAD
-	tipc_subscrp_subscribe(net, s, subscriber, swap);
-=======
-	if (sub)
-		tipc_nametbl_subscribe(sub);
->>>>>>> e2857b8f
+	if (s)
+		tipc_subscrp_subscribe(net, s, subscriber, swap);
 }
 
 /* Handle one request to establish a new subscriber */
