/*
 *  kernel/sched.c
 *
 *  Kernel scheduler and related syscalls
 *
 *  Copyright (C) 1991-2002  Linus Torvalds
 *
 *  1996-12-23  Modified by Dave Grothe to fix bugs in semaphores and
 *		make semaphores SMP safe
 *  1998-11-19	Implemented schedule_timeout() and related stuff
 *		by Andrea Arcangeli
 *  2002-01-04	New ultra-scalable O(1) scheduler by Ingo Molnar:
 *		hybrid priority-list and round-robin design with
 *		an array-switch method of distributing timeslices
 *		and per-CPU runqueues.  Cleanups and useful suggestions
 *		by Davide Libenzi, preemptible kernel bits by Robert Love.
 *  2003-09-03	Interactivity tuning by Con Kolivas.
 *  2004-04-02	Scheduler domains code by Nick Piggin
 *  2007-04-15  Work begun on replacing all interactivity tuning with a
 *              fair scheduling design by Con Kolivas.
 *  2007-05-05  Load balancing (smp-nice) and other improvements
 *              by Peter Williams
 *  2007-05-06  Interactivity improvements to CFS by Mike Galbraith
 *  2007-07-01  Group scheduling enhancements by Srivatsa Vaddagiri
 *  2007-11-29  RT balancing improvements by Steven Rostedt, Gregory Haskins,
 *              Thomas Gleixner, Mike Kravetz
 */

#include <linux/mm.h>
#include <linux/module.h>
#include <linux/nmi.h>
#include <linux/init.h>
#include <linux/uaccess.h>
#include <linux/highmem.h>
#include <linux/smp_lock.h>
#include <asm/mmu_context.h>
#include <linux/interrupt.h>
#include <linux/capability.h>
#include <linux/completion.h>
#include <linux/kernel_stat.h>
#include <linux/debug_locks.h>
#include <linux/perf_event.h>
#include <linux/security.h>
#include <linux/notifier.h>
#include <linux/profile.h>
#include <linux/freezer.h>
#include <linux/vmalloc.h>
#include <linux/blkdev.h>
#include <linux/delay.h>
#include <linux/pid_namespace.h>
#include <linux/smp.h>
#include <linux/threads.h>
#include <linux/timer.h>
#include <linux/rcupdate.h>
#include <linux/cpu.h>
#include <linux/cpuset.h>
#include <linux/percpu.h>
#include <linux/kthread.h>
#include <linux/proc_fs.h>
#include <linux/seq_file.h>
#include <linux/sysctl.h>
#include <linux/syscalls.h>
#include <linux/times.h>
#include <linux/tsacct_kern.h>
#include <linux/kprobes.h>
#include <linux/delayacct.h>
#include <linux/unistd.h>
#include <linux/pagemap.h>
#include <linux/hrtimer.h>
#include <linux/tick.h>
#include <linux/debugfs.h>
#include <linux/ctype.h>
#include <linux/ftrace.h>
#include <linux/slab.h>

#include <asm/tlb.h>
#include <asm/irq_regs.h>

#include "sched_cpupri.h"

#include <litmus/sched_trace.h>
#include <litmus/trace.h>

#define CREATE_TRACE_POINTS
#include <trace/events/sched.h>

/*
 * Convert user-nice values [ -20 ... 0 ... 19 ]
 * to static priority [ MAX_RT_PRIO..MAX_PRIO-1 ],
 * and back.
 */
#define NICE_TO_PRIO(nice)	(MAX_RT_PRIO + (nice) + 20)
#define PRIO_TO_NICE(prio)	((prio) - MAX_RT_PRIO - 20)
#define TASK_NICE(p)		PRIO_TO_NICE((p)->static_prio)

/*
 * 'User priority' is the nice value converted to something we
 * can work with better when scaling various scheduler parameters,
 * it's a [ 0 ... 39 ] range.
 */
#define USER_PRIO(p)		((p)-MAX_RT_PRIO)
#define TASK_USER_PRIO(p)	USER_PRIO((p)->static_prio)
#define MAX_USER_PRIO		(USER_PRIO(MAX_PRIO))

/*
 * Helpers for converting nanosecond timing to jiffy resolution
 */
#define NS_TO_JIFFIES(TIME)	((unsigned long)(TIME) / (NSEC_PER_SEC / HZ))

#define NICE_0_LOAD		SCHED_LOAD_SCALE
#define NICE_0_SHIFT		SCHED_LOAD_SHIFT

/*
 * These are the 'tuning knobs' of the scheduler:
 *
 * default timeslice is 100 msecs (used only for SCHED_RR tasks).
 * Timeslices get refilled after they expire.
 */
#define DEF_TIMESLICE		(100 * HZ / 1000)

/*
 * single value that denotes runtime == period, ie unlimited time.
 */
#define RUNTIME_INF	((u64)~0ULL)

static inline int rt_policy(int policy)
{
	if (unlikely(policy == SCHED_FIFO || policy == SCHED_RR))
		return 1;
	return 0;
}

static inline int task_has_rt_policy(struct task_struct *p)
{
	return rt_policy(p->policy);
}

/*
 * This is the priority-queue data structure of the RT scheduling class:
 */
struct rt_prio_array {
	DECLARE_BITMAP(bitmap, MAX_RT_PRIO+1); /* include 1 bit for delimiter */
	struct list_head queue[MAX_RT_PRIO];
};

struct rt_bandwidth {
	/* nests inside the rq lock: */
	raw_spinlock_t		rt_runtime_lock;
	ktime_t			rt_period;
	u64			rt_runtime;
	struct hrtimer		rt_period_timer;
};

static struct rt_bandwidth def_rt_bandwidth;

static int do_sched_rt_period_timer(struct rt_bandwidth *rt_b, int overrun);

static enum hrtimer_restart sched_rt_period_timer(struct hrtimer *timer)
{
	struct rt_bandwidth *rt_b =
		container_of(timer, struct rt_bandwidth, rt_period_timer);
	ktime_t now;
	int overrun;
	int idle = 0;

	for (;;) {
		now = hrtimer_cb_get_time(timer);
		overrun = hrtimer_forward(timer, now, rt_b->rt_period);

		if (!overrun)
			break;

		idle = do_sched_rt_period_timer(rt_b, overrun);
	}

	return idle ? HRTIMER_NORESTART : HRTIMER_RESTART;
}

static
void init_rt_bandwidth(struct rt_bandwidth *rt_b, u64 period, u64 runtime)
{
	rt_b->rt_period = ns_to_ktime(period);
	rt_b->rt_runtime = runtime;

	raw_spin_lock_init(&rt_b->rt_runtime_lock);

	hrtimer_init(&rt_b->rt_period_timer,
			CLOCK_MONOTONIC, HRTIMER_MODE_REL);
	rt_b->rt_period_timer.function = sched_rt_period_timer;
}

static inline int rt_bandwidth_enabled(void)
{
	return sysctl_sched_rt_runtime >= 0;
}

static void start_rt_bandwidth(struct rt_bandwidth *rt_b)
{
	ktime_t now;

	if (!rt_bandwidth_enabled() || rt_b->rt_runtime == RUNTIME_INF)
		return;

	if (hrtimer_active(&rt_b->rt_period_timer))
		return;

	raw_spin_lock(&rt_b->rt_runtime_lock);
	for (;;) {
		unsigned long delta;
		ktime_t soft, hard;

		if (hrtimer_active(&rt_b->rt_period_timer))
			break;

		now = hrtimer_cb_get_time(&rt_b->rt_period_timer);
		hrtimer_forward(&rt_b->rt_period_timer, now, rt_b->rt_period);

		soft = hrtimer_get_softexpires(&rt_b->rt_period_timer);
		hard = hrtimer_get_expires(&rt_b->rt_period_timer);
		delta = ktime_to_ns(ktime_sub(hard, soft));
		__hrtimer_start_range_ns(&rt_b->rt_period_timer, soft, delta,
				HRTIMER_MODE_ABS_PINNED, 0);
	}
	raw_spin_unlock(&rt_b->rt_runtime_lock);
}

#ifdef CONFIG_RT_GROUP_SCHED
static void destroy_rt_bandwidth(struct rt_bandwidth *rt_b)
{
	hrtimer_cancel(&rt_b->rt_period_timer);
}
#endif

/*
 * sched_domains_mutex serializes calls to arch_init_sched_domains,
 * detach_destroy_domains and partition_sched_domains.
 */
static DEFINE_MUTEX(sched_domains_mutex);

#ifdef CONFIG_CGROUP_SCHED

#include <linux/cgroup.h>

struct cfs_rq;

static LIST_HEAD(task_groups);

/* task group related information */
struct task_group {
	struct cgroup_subsys_state css;

#ifdef CONFIG_FAIR_GROUP_SCHED
	/* schedulable entities of this group on each cpu */
	struct sched_entity **se;
	/* runqueue "owned" by this group on each cpu */
	struct cfs_rq **cfs_rq;
	unsigned long shares;
#endif

#ifdef CONFIG_RT_GROUP_SCHED
	struct sched_rt_entity **rt_se;
	struct rt_rq **rt_rq;

	struct rt_bandwidth rt_bandwidth;
#endif

	struct rcu_head rcu;
	struct list_head list;

	struct task_group *parent;
	struct list_head siblings;
	struct list_head children;
};

#define root_task_group init_task_group

/* task_group_lock serializes add/remove of task groups and also changes to
 * a task group's cpu shares.
 */
static DEFINE_SPINLOCK(task_group_lock);

#ifdef CONFIG_FAIR_GROUP_SCHED

#ifdef CONFIG_SMP
static int root_task_group_empty(void)
{
	return list_empty(&root_task_group.children);
}
#endif

# define INIT_TASK_GROUP_LOAD	NICE_0_LOAD

/*
 * A weight of 0 or 1 can cause arithmetics problems.
 * A weight of a cfs_rq is the sum of weights of which entities
 * are queued on this cfs_rq, so a weight of a entity should not be
 * too large, so as the shares value of a task group.
 * (The default weight is 1024 - so there's no practical
 *  limitation from this.)
 */
#define MIN_SHARES	2
#define MAX_SHARES	(1UL << 18)

static int init_task_group_load = INIT_TASK_GROUP_LOAD;
#endif

/* Default task group.
 *	Every task in system belong to this group at bootup.
 */
struct task_group init_task_group;

/* return group to which a task belongs */
static inline struct task_group *task_group(struct task_struct *p)
{
	struct task_group *tg;

#ifdef CONFIG_CGROUP_SCHED
	tg = container_of(task_subsys_state(p, cpu_cgroup_subsys_id),
				struct task_group, css);
#else
	tg = &init_task_group;
#endif
	return tg;
}

/* Change a task's cfs_rq and parent entity if it moves across CPUs/groups */
static inline void set_task_rq(struct task_struct *p, unsigned int cpu)
{
	/*
	 * Strictly speaking this rcu_read_lock() is not needed since the
	 * task_group is tied to the cgroup, which in turn can never go away
	 * as long as there are tasks attached to it.
	 *
	 * However since task_group() uses task_subsys_state() which is an
	 * rcu_dereference() user, this quiets CONFIG_PROVE_RCU.
	 */
	rcu_read_lock();
#ifdef CONFIG_FAIR_GROUP_SCHED
	p->se.cfs_rq = task_group(p)->cfs_rq[cpu];
	p->se.parent = task_group(p)->se[cpu];
#endif

#ifdef CONFIG_RT_GROUP_SCHED
	p->rt.rt_rq  = task_group(p)->rt_rq[cpu];
	p->rt.parent = task_group(p)->rt_se[cpu];
#endif
	rcu_read_unlock();
}

#else

static inline void set_task_rq(struct task_struct *p, unsigned int cpu) { }
static inline struct task_group *task_group(struct task_struct *p)
{
	return NULL;
}

#endif	/* CONFIG_CGROUP_SCHED */

/* CFS-related fields in a runqueue */
struct cfs_rq {
	struct load_weight load;
	unsigned long nr_running;

	u64 exec_clock;
	u64 min_vruntime;

	struct rb_root tasks_timeline;
	struct rb_node *rb_leftmost;

	struct list_head tasks;
	struct list_head *balance_iterator;

	/*
	 * 'curr' points to currently running entity on this cfs_rq.
	 * It is set to NULL otherwise (i.e when none are currently running).
	 */
	struct sched_entity *curr, *next, *last;

	unsigned int nr_spread_over;

#ifdef CONFIG_FAIR_GROUP_SCHED
	struct rq *rq;	/* cpu runqueue to which this cfs_rq is attached */

	/*
	 * leaf cfs_rqs are those that hold tasks (lowest schedulable entity in
	 * a hierarchy). Non-leaf lrqs hold other higher schedulable entities
	 * (like users, containers etc.)
	 *
	 * leaf_cfs_rq_list ties together list of leaf cfs_rq's in a cpu. This
	 * list is used during load balance.
	 */
	struct list_head leaf_cfs_rq_list;
	struct task_group *tg;	/* group that "owns" this runqueue */

#ifdef CONFIG_SMP
	/*
	 * the part of load.weight contributed by tasks
	 */
	unsigned long task_weight;

	/*
	 *   h_load = weight * f(tg)
	 *
	 * Where f(tg) is the recursive weight fraction assigned to
	 * this group.
	 */
	unsigned long h_load;

	/*
	 * this cpu's part of tg->shares
	 */
	unsigned long shares;

	/*
	 * load.weight at the time we set shares
	 */
	unsigned long rq_weight;
#endif
#endif
};

/* Real-Time classes' related field in a runqueue: */
struct rt_rq {
	struct rt_prio_array active;
	unsigned long rt_nr_running;
#if defined CONFIG_SMP || defined CONFIG_RT_GROUP_SCHED
	struct {
		int curr; /* highest queued rt task prio */
#ifdef CONFIG_SMP
		int next; /* next highest */
#endif
	} highest_prio;
#endif
#ifdef CONFIG_SMP
	unsigned long rt_nr_migratory;
	unsigned long rt_nr_total;
	int overloaded;
	struct plist_head pushable_tasks;
#endif
	int rt_throttled;
	u64 rt_time;
	u64 rt_runtime;
	/* Nests inside the rq lock: */
	raw_spinlock_t rt_runtime_lock;

#ifdef CONFIG_RT_GROUP_SCHED
	unsigned long rt_nr_boosted;

	struct rq *rq;
	struct list_head leaf_rt_rq_list;
	struct task_group *tg;
#endif
};

/* Litmus related fields in a runqueue */
struct litmus_rq {
	unsigned long nr_running;
	struct task_struct *prev;
};

#ifdef CONFIG_SMP

/*
 * We add the notion of a root-domain which will be used to define per-domain
 * variables. Each exclusive cpuset essentially defines an island domain by
 * fully partitioning the member cpus from any other cpuset. Whenever a new
 * exclusive cpuset is created, we also create and attach a new root-domain
 * object.
 *
 */
struct root_domain {
	atomic_t refcount;
	cpumask_var_t span;
	cpumask_var_t online;

	/*
	 * The "RT overload" flag: it gets set if a CPU has more than
	 * one runnable RT task.
	 */
	cpumask_var_t rto_mask;
	atomic_t rto_count;
#ifdef CONFIG_SMP
	struct cpupri cpupri;
#endif
};

/*
 * By default the system creates a single root-domain with all cpus as
 * members (mimicking the global state we have today).
 */
static struct root_domain def_root_domain;

#endif

/*
 * This is the main, per-CPU runqueue data structure.
 *
 * Locking rule: those places that want to lock multiple runqueues
 * (such as the load balancing or the thread migration code), lock
 * acquire operations must be ordered by ascending &runqueue.
 */
struct rq {
	/* runqueue lock: */
	raw_spinlock_t lock;

	/*
	 * nr_running and cpu_load should be in the same cacheline because
	 * remote CPUs use both these fields when doing load calculation.
	 */
	unsigned long nr_running;
	#define CPU_LOAD_IDX_MAX 5
	unsigned long cpu_load[CPU_LOAD_IDX_MAX];
#ifdef CONFIG_NO_HZ
	unsigned char in_nohz_recently;
#endif
	/* capture load from *all* tasks on this cpu: */
	struct load_weight load;
	unsigned long nr_load_updates;
	u64 nr_switches;

	struct cfs_rq cfs;
	struct rt_rq rt;
	struct litmus_rq litmus;

#ifdef CONFIG_FAIR_GROUP_SCHED
	/* list of leaf cfs_rq on this cpu: */
	struct list_head leaf_cfs_rq_list;
#endif
#ifdef CONFIG_RT_GROUP_SCHED
	struct list_head leaf_rt_rq_list;
#endif

	/*
	 * This is part of a global counter where only the total sum
	 * over all CPUs matters. A task can increase this counter on
	 * one CPU and if it got migrated afterwards it may decrease
	 * it on another CPU. Always updated under the runqueue lock:
	 */
	unsigned long nr_uninterruptible;

	struct task_struct *curr, *idle;
	unsigned long next_balance;
	struct mm_struct *prev_mm;

	u64 clock;

	atomic_t nr_iowait;

#ifdef CONFIG_SMP
	struct root_domain *rd;
	struct sched_domain *sd;

	unsigned char idle_at_tick;
	/* For active balancing */
	int post_schedule;
	int active_balance;
	int push_cpu;
	/* cpu of this runqueue: */
	int cpu;
	int online;

	unsigned long avg_load_per_task;

	struct task_struct *migration_thread;
	struct list_head migration_queue;

	u64 rt_avg;
	u64 age_stamp;
	u64 idle_stamp;
	u64 avg_idle;
#endif

	/* calc_load related fields */
	unsigned long calc_load_update;
	long calc_load_active;

#ifdef CONFIG_SCHED_HRTICK
#ifdef CONFIG_SMP
	int hrtick_csd_pending;
	struct call_single_data hrtick_csd;
#endif
	struct hrtimer hrtick_timer;
#endif

#ifdef CONFIG_SCHEDSTATS
	/* latency stats */
	struct sched_info rq_sched_info;
	unsigned long long rq_cpu_time;
	/* could above be rq->cfs_rq.exec_clock + rq->rt_rq.rt_runtime ? */

	/* sys_sched_yield() stats */
	unsigned int yld_count;

	/* schedule() stats */
	unsigned int sched_switch;
	unsigned int sched_count;
	unsigned int sched_goidle;

	/* try_to_wake_up() stats */
	unsigned int ttwu_count;
	unsigned int ttwu_local;

	/* BKL stats */
	unsigned int bkl_count;
#endif
};

static DEFINE_PER_CPU_SHARED_ALIGNED(struct rq, runqueues);

static inline
void check_preempt_curr(struct rq *rq, struct task_struct *p, int flags)
{
	rq->curr->sched_class->check_preempt_curr(rq, p, flags);
}

static inline int cpu_of(struct rq *rq)
{
#ifdef CONFIG_SMP
	return rq->cpu;
#else
	return 0;
#endif
}

#define rcu_dereference_check_sched_domain(p) \
	rcu_dereference_check((p), \
			      rcu_read_lock_sched_held() || \
			      lockdep_is_held(&sched_domains_mutex))

/*
 * The domain tree (rq->sd) is protected by RCU's quiescent state transition.
 * See detach_destroy_domains: synchronize_sched for details.
 *
 * The domain tree of any CPU may only be accessed from within
 * preempt-disabled sections.
 */
#define for_each_domain(cpu, __sd) \
	for (__sd = rcu_dereference_check_sched_domain(cpu_rq(cpu)->sd); __sd; __sd = __sd->parent)

#define cpu_rq(cpu)		(&per_cpu(runqueues, (cpu)))
#define this_rq()		(&__get_cpu_var(runqueues))
#define task_rq(p)		cpu_rq(task_cpu(p))
#define cpu_curr(cpu)		(cpu_rq(cpu)->curr)
#define raw_rq()		(&__raw_get_cpu_var(runqueues))

inline void update_rq_clock(struct rq *rq)
{
	rq->clock = sched_clock_cpu(cpu_of(rq));
}

/*
 * Tunables that become constants when CONFIG_SCHED_DEBUG is off:
 */
#ifdef CONFIG_SCHED_DEBUG
# define const_debug __read_mostly
#else
# define const_debug static const
#endif

/**
 * runqueue_is_locked
 * @cpu: the processor in question.
 *
 * Returns true if the current cpu runqueue is locked.
 * This interface allows printk to be called with the runqueue lock
 * held and know whether or not it is OK to wake up the klogd.
 */
int runqueue_is_locked(int cpu)
{
	return raw_spin_is_locked(&cpu_rq(cpu)->lock);
}

/*
 * Debugging: various feature bits
 */

#define SCHED_FEAT(name, enabled)	\
	__SCHED_FEAT_##name ,

enum {
#include "sched_features.h"
};

#undef SCHED_FEAT

#define SCHED_FEAT(name, enabled)	\
	(1UL << __SCHED_FEAT_##name) * enabled |

const_debug unsigned int sysctl_sched_features =
#include "sched_features.h"
	0;

#undef SCHED_FEAT

#ifdef CONFIG_SCHED_DEBUG
#define SCHED_FEAT(name, enabled)	\
	#name ,

static __read_mostly char *sched_feat_names[] = {
#include "sched_features.h"
	NULL
};

#undef SCHED_FEAT

static int sched_feat_show(struct seq_file *m, void *v)
{
	int i;

	for (i = 0; sched_feat_names[i]; i++) {
		if (!(sysctl_sched_features & (1UL << i)))
			seq_puts(m, "NO_");
		seq_printf(m, "%s ", sched_feat_names[i]);
	}
	seq_puts(m, "\n");

	return 0;
}

static ssize_t
sched_feat_write(struct file *filp, const char __user *ubuf,
		size_t cnt, loff_t *ppos)
{
	char buf[64];
	char *cmp = buf;
	int neg = 0;
	int i;

	if (cnt > 63)
		cnt = 63;

	if (copy_from_user(&buf, ubuf, cnt))
		return -EFAULT;

	buf[cnt] = 0;

	if (strncmp(buf, "NO_", 3) == 0) {
		neg = 1;
		cmp += 3;
	}

	for (i = 0; sched_feat_names[i]; i++) {
		int len = strlen(sched_feat_names[i]);

		if (strncmp(cmp, sched_feat_names[i], len) == 0) {
			if (neg)
				sysctl_sched_features &= ~(1UL << i);
			else
				sysctl_sched_features |= (1UL << i);
			break;
		}
	}

	if (!sched_feat_names[i])
		return -EINVAL;

	*ppos += cnt;

	return cnt;
}

static int sched_feat_open(struct inode *inode, struct file *filp)
{
	return single_open(filp, sched_feat_show, NULL);
}

static const struct file_operations sched_feat_fops = {
	.open		= sched_feat_open,
	.write		= sched_feat_write,
	.read		= seq_read,
	.llseek		= seq_lseek,
	.release	= single_release,
};

static __init int sched_init_debug(void)
{
	debugfs_create_file("sched_features", 0644, NULL, NULL,
			&sched_feat_fops);

	return 0;
}
late_initcall(sched_init_debug);

#endif

#define sched_feat(x) (sysctl_sched_features & (1UL << __SCHED_FEAT_##x))

/*
 * Number of tasks to iterate in a single balance run.
 * Limited because this is done with IRQs disabled.
 */
const_debug unsigned int sysctl_sched_nr_migrate = 32;

/*
 * ratelimit for updating the group shares.
 * default: 0.25ms
 */
unsigned int sysctl_sched_shares_ratelimit = 250000;
unsigned int normalized_sysctl_sched_shares_ratelimit = 250000;

/*
 * Inject some fuzzyness into changing the per-cpu group shares
 * this avoids remote rq-locks at the expense of fairness.
 * default: 4
 */
unsigned int sysctl_sched_shares_thresh = 4;

/*
 * period over which we average the RT time consumption, measured
 * in ms.
 *
 * default: 1s
 */
const_debug unsigned int sysctl_sched_time_avg = MSEC_PER_SEC;

/*
 * period over which we measure -rt task cpu usage in us.
 * default: 1s
 */
unsigned int sysctl_sched_rt_period = 1000000;

static __read_mostly int scheduler_running;

/*
 * part of the period that we allow rt tasks to run in us.
 * default: 0.95s
 */
int sysctl_sched_rt_runtime = 950000;

static inline u64 global_rt_period(void)
{
	return (u64)sysctl_sched_rt_period * NSEC_PER_USEC;
}

static inline u64 global_rt_runtime(void)
{
	if (sysctl_sched_rt_runtime < 0)
		return RUNTIME_INF;

	return (u64)sysctl_sched_rt_runtime * NSEC_PER_USEC;
}

#ifndef prepare_arch_switch
# define prepare_arch_switch(next)	do { } while (0)
#endif
#ifndef finish_arch_switch
# define finish_arch_switch(prev)	do { } while (0)
#endif

static inline int task_current(struct rq *rq, struct task_struct *p)
{
	return rq->curr == p;
}

#ifndef __ARCH_WANT_UNLOCKED_CTXSW
static inline int task_running(struct rq *rq, struct task_struct *p)
{
	return task_current(rq, p);
}

static inline void prepare_lock_switch(struct rq *rq, struct task_struct *next)
{
}

static inline void finish_lock_switch(struct rq *rq, struct task_struct *prev)
{
#ifdef CONFIG_DEBUG_SPINLOCK
	/* this is a valid case when another task releases the spinlock */
	rq->lock.owner = current;
#endif
	/*
	 * If we are tracking spinlock dependencies then we have to
	 * fix up the runqueue lock - which gets 'carried over' from
	 * prev into current:
	 */
	spin_acquire(&rq->lock.dep_map, 0, 0, _THIS_IP_);

	raw_spin_unlock_irq(&rq->lock);
}

#else /* __ARCH_WANT_UNLOCKED_CTXSW */
static inline int task_running(struct rq *rq, struct task_struct *p)
{
#ifdef CONFIG_SMP
	return p->oncpu;
#else
	return task_current(rq, p);
#endif
}

static inline void prepare_lock_switch(struct rq *rq, struct task_struct *next)
{
#ifdef CONFIG_SMP
	/*
	 * We can optimise this out completely for !SMP, because the
	 * SMP rebalancing from interrupt is the only thing that cares
	 * here.
	 */
	next->oncpu = 1;
#endif
#ifdef __ARCH_WANT_INTERRUPTS_ON_CTXSW
	raw_spin_unlock_irq(&rq->lock);
#else
	raw_spin_unlock(&rq->lock);
#endif
}

static inline void finish_lock_switch(struct rq *rq, struct task_struct *prev)
{
#ifdef CONFIG_SMP
	/*
	 * After ->oncpu is cleared, the task can be moved to a different CPU.
	 * We must ensure this doesn't happen until the switch is completely
	 * finished.
	 */
	smp_wmb();
	prev->oncpu = 0;
#endif
#ifndef __ARCH_WANT_INTERRUPTS_ON_CTXSW
	local_irq_enable();
#endif
}
#endif /* __ARCH_WANT_UNLOCKED_CTXSW */

/*
 * Check whether the task is waking, we use this to synchronize against
 * ttwu() so that task_cpu() reports a stable number.
 *
 * We need to make an exception for PF_STARTING tasks because the fork
 * path might require task_rq_lock() to work, eg. it can call
 * set_cpus_allowed_ptr() from the cpuset clone_ns code.
 */
static inline int task_is_waking(struct task_struct *p)
{
	return unlikely((p->state == TASK_WAKING) && !(p->flags & PF_STARTING));
}

/*
 * __task_rq_lock - lock the runqueue a given task resides on.
 * Must be called interrupts disabled.
 */
static inline struct rq *__task_rq_lock(struct task_struct *p)
	__acquires(rq->lock)
{
	struct rq *rq;

	for (;;) {
		while (task_is_waking(p))
			cpu_relax();
		rq = task_rq(p);
		raw_spin_lock(&rq->lock);
		if (likely(rq == task_rq(p) && !task_is_waking(p)))
			return rq;
		raw_spin_unlock(&rq->lock);
	}
}

/*
 * task_rq_lock - lock the runqueue a given task resides on and disable
 * interrupts. Note the ordering: we can safely lookup the task_rq without
 * explicitly disabling preemption.
 */
static struct rq *task_rq_lock(struct task_struct *p, unsigned long *flags)
	__acquires(rq->lock)
{
	struct rq *rq;

	for (;;) {
		while (task_is_waking(p))
			cpu_relax();
		local_irq_save(*flags);
		rq = task_rq(p);
		raw_spin_lock(&rq->lock);
		if (likely(rq == task_rq(p) && !task_is_waking(p)))
			return rq;
		raw_spin_unlock_irqrestore(&rq->lock, *flags);
	}
}

void task_rq_unlock_wait(struct task_struct *p)
{
	struct rq *rq = task_rq(p);

	smp_mb(); /* spin-unlock-wait is not a full memory barrier */
	raw_spin_unlock_wait(&rq->lock);
}

static void __task_rq_unlock(struct rq *rq)
	__releases(rq->lock)
{
	raw_spin_unlock(&rq->lock);
}

static inline void task_rq_unlock(struct rq *rq, unsigned long *flags)
	__releases(rq->lock)
{
	raw_spin_unlock_irqrestore(&rq->lock, *flags);
}

/*
 * this_rq_lock - lock this runqueue and disable interrupts.
 */
static struct rq *this_rq_lock(void)
	__acquires(rq->lock)
{
	struct rq *rq;

	local_irq_disable();
	rq = this_rq();
	raw_spin_lock(&rq->lock);

	return rq;
}

#ifdef CONFIG_SCHED_HRTICK
/*
 * Use HR-timers to deliver accurate preemption points.
 *
 * Its all a bit involved since we cannot program an hrt while holding the
 * rq->lock. So what we do is store a state in in rq->hrtick_* and ask for a
 * reschedule event.
 *
 * When we get rescheduled we reprogram the hrtick_timer outside of the
 * rq->lock.
 */

/*
 * Use hrtick when:
 *  - enabled by features
 *  - hrtimer is actually high res
 */
static inline int hrtick_enabled(struct rq *rq)
{
	if (!sched_feat(HRTICK))
		return 0;
	if (!cpu_active(cpu_of(rq)))
		return 0;
	return hrtimer_is_hres_active(&rq->hrtick_timer);
}

static void hrtick_clear(struct rq *rq)
{
	if (hrtimer_active(&rq->hrtick_timer))
		hrtimer_cancel(&rq->hrtick_timer);
}

/*
 * High-resolution timer tick.
 * Runs from hardirq context with interrupts disabled.
 */
static enum hrtimer_restart hrtick(struct hrtimer *timer)
{
	struct rq *rq = container_of(timer, struct rq, hrtick_timer);

	WARN_ON_ONCE(cpu_of(rq) != smp_processor_id());

	raw_spin_lock(&rq->lock);
	update_rq_clock(rq);
	rq->curr->sched_class->task_tick(rq, rq->curr, 1);
	raw_spin_unlock(&rq->lock);

	return HRTIMER_NORESTART;
}

#ifdef CONFIG_SMP
/*
 * called from hardirq (IPI) context
 */
static void __hrtick_start(void *arg)
{
	struct rq *rq = arg;

	raw_spin_lock(&rq->lock);
	hrtimer_restart(&rq->hrtick_timer);
	rq->hrtick_csd_pending = 0;
	raw_spin_unlock(&rq->lock);
}

/*
 * Called to set the hrtick timer state.
 *
 * called with rq->lock held and irqs disabled
 */
static void hrtick_start(struct rq *rq, u64 delay)
{
	struct hrtimer *timer = &rq->hrtick_timer;
	ktime_t time = ktime_add_ns(timer->base->get_time(), delay);

	hrtimer_set_expires(timer, time);

	if (rq == this_rq()) {
		hrtimer_restart(timer);
	} else if (!rq->hrtick_csd_pending) {
		__smp_call_function_single(cpu_of(rq), &rq->hrtick_csd, 0);
		rq->hrtick_csd_pending = 1;
	}
}

static int
hotplug_hrtick(struct notifier_block *nfb, unsigned long action, void *hcpu)
{
	int cpu = (int)(long)hcpu;

	switch (action) {
	case CPU_UP_CANCELED:
	case CPU_UP_CANCELED_FROZEN:
	case CPU_DOWN_PREPARE:
	case CPU_DOWN_PREPARE_FROZEN:
	case CPU_DEAD:
	case CPU_DEAD_FROZEN:
		hrtick_clear(cpu_rq(cpu));
		return NOTIFY_OK;
	}

	return NOTIFY_DONE;
}

static __init void init_hrtick(void)
{
	hotcpu_notifier(hotplug_hrtick, 0);
}
#else
/*
 * Called to set the hrtick timer state.
 *
 * called with rq->lock held and irqs disabled
 */
static void hrtick_start(struct rq *rq, u64 delay)
{
	__hrtimer_start_range_ns(&rq->hrtick_timer, ns_to_ktime(delay), 0,
			HRTIMER_MODE_REL_PINNED, 0);
}

static inline void init_hrtick(void)
{
}
#endif /* CONFIG_SMP */

static void init_rq_hrtick(struct rq *rq)
{
#ifdef CONFIG_SMP
	rq->hrtick_csd_pending = 0;

	rq->hrtick_csd.flags = 0;
	rq->hrtick_csd.func = __hrtick_start;
	rq->hrtick_csd.info = rq;
#endif

	hrtimer_init(&rq->hrtick_timer, CLOCK_MONOTONIC, HRTIMER_MODE_REL);
	rq->hrtick_timer.function = hrtick;
}
#else	/* CONFIG_SCHED_HRTICK */
static inline void hrtick_clear(struct rq *rq)
{
}

static inline void init_rq_hrtick(struct rq *rq)
{
}

static inline void init_hrtick(void)
{
}
#endif	/* CONFIG_SCHED_HRTICK */

/*
 * resched_task - mark a task 'to be rescheduled now'.
 *
 * On UP this means the setting of the need_resched flag, on SMP it
 * might also involve a cross-CPU call to trigger the scheduler on
 * the target CPU.
 */
#ifdef CONFIG_SMP

#ifndef tsk_is_polling
#define tsk_is_polling(t) test_tsk_thread_flag(t, TIF_POLLING_NRFLAG)
#endif

static void resched_task(struct task_struct *p)
{
	int cpu;

	assert_raw_spin_locked(&task_rq(p)->lock);

	if (test_tsk_need_resched(p))
		return;

	set_tsk_need_resched(p);

	cpu = task_cpu(p);
	if (cpu == smp_processor_id())
		return;

	/* NEED_RESCHED must be visible before we test polling */
	smp_mb();
	if (!tsk_is_polling(p))
		smp_send_reschedule(cpu);
}

static void resched_cpu(int cpu)
{
	struct rq *rq = cpu_rq(cpu);
	unsigned long flags;

	if (!raw_spin_trylock_irqsave(&rq->lock, flags))
		return;
	resched_task(cpu_curr(cpu));
	raw_spin_unlock_irqrestore(&rq->lock, flags);
}

#ifdef CONFIG_NO_HZ
/*
 * When add_timer_on() enqueues a timer into the timer wheel of an
 * idle CPU then this timer might expire before the next timer event
 * which is scheduled to wake up that CPU. In case of a completely
 * idle system the next event might even be infinite time into the
 * future. wake_up_idle_cpu() ensures that the CPU is woken up and
 * leaves the inner idle loop so the newly added timer is taken into
 * account when the CPU goes back to idle and evaluates the timer
 * wheel for the next timer event.
 */
void wake_up_idle_cpu(int cpu)
{
	struct rq *rq = cpu_rq(cpu);

	if (cpu == smp_processor_id())
		return;

	/*
	 * This is safe, as this function is called with the timer
	 * wheel base lock of (cpu) held. When the CPU is on the way
	 * to idle and has not yet set rq->curr to idle then it will
	 * be serialized on the timer wheel base lock and take the new
	 * timer into account automatically.
	 */
	if (rq->curr != rq->idle)
		return;

	/*
	 * We can set TIF_RESCHED on the idle task of the other CPU
	 * lockless. The worst case is that the other CPU runs the
	 * idle task through an additional NOOP schedule()
	 */
	set_tsk_need_resched(rq->idle);

	/* NEED_RESCHED must be visible before we test polling */
	smp_mb();
	if (!tsk_is_polling(rq->idle))
		smp_send_reschedule(cpu);
}
#endif /* CONFIG_NO_HZ */

static u64 sched_avg_period(void)
{
	return (u64)sysctl_sched_time_avg * NSEC_PER_MSEC / 2;
}

static void sched_avg_update(struct rq *rq)
{
	s64 period = sched_avg_period();

	while ((s64)(rq->clock - rq->age_stamp) > period) {
		rq->age_stamp += period;
		rq->rt_avg /= 2;
	}
}

static void sched_rt_avg_update(struct rq *rq, u64 rt_delta)
{
	rq->rt_avg += rt_delta;
	sched_avg_update(rq);
}

#else /* !CONFIG_SMP */
static void resched_task(struct task_struct *p)
{
	assert_raw_spin_locked(&task_rq(p)->lock);
	set_tsk_need_resched(p);
}

static void sched_rt_avg_update(struct rq *rq, u64 rt_delta)
{
}
#endif /* CONFIG_SMP */

#if BITS_PER_LONG == 32
# define WMULT_CONST	(~0UL)
#else
# define WMULT_CONST	(1UL << 32)
#endif

#define WMULT_SHIFT	32

/*
 * Shift right and round:
 */
#define SRR(x, y) (((x) + (1UL << ((y) - 1))) >> (y))

/*
 * delta *= weight / lw
 */
static unsigned long
calc_delta_mine(unsigned long delta_exec, unsigned long weight,
		struct load_weight *lw)
{
	u64 tmp;

	if (!lw->inv_weight) {
		if (BITS_PER_LONG > 32 && unlikely(lw->weight >= WMULT_CONST))
			lw->inv_weight = 1;
		else
			lw->inv_weight = 1 + (WMULT_CONST-lw->weight/2)
				/ (lw->weight+1);
	}

	tmp = (u64)delta_exec * weight;
	/*
	 * Check whether we'd overflow the 64-bit multiplication:
	 */
	if (unlikely(tmp > WMULT_CONST))
		tmp = SRR(SRR(tmp, WMULT_SHIFT/2) * lw->inv_weight,
			WMULT_SHIFT/2);
	else
		tmp = SRR(tmp * lw->inv_weight, WMULT_SHIFT);

	return (unsigned long)min(tmp, (u64)(unsigned long)LONG_MAX);
}

static inline void update_load_add(struct load_weight *lw, unsigned long inc)
{
	lw->weight += inc;
	lw->inv_weight = 0;
}

static inline void update_load_sub(struct load_weight *lw, unsigned long dec)
{
	lw->weight -= dec;
	lw->inv_weight = 0;
}

/*
 * To aid in avoiding the subversion of "niceness" due to uneven distribution
 * of tasks with abnormal "nice" values across CPUs the contribution that
 * each task makes to its run queue's load is weighted according to its
 * scheduling class and "nice" value. For SCHED_NORMAL tasks this is just a
 * scaled version of the new time slice allocation that they receive on time
 * slice expiry etc.
 */

#define WEIGHT_IDLEPRIO                3
#define WMULT_IDLEPRIO         1431655765

/*
 * Nice levels are multiplicative, with a gentle 10% change for every
 * nice level changed. I.e. when a CPU-bound task goes from nice 0 to
 * nice 1, it will get ~10% less CPU time than another CPU-bound task
 * that remained on nice 0.
 *
 * The "10% effect" is relative and cumulative: from _any_ nice level,
 * if you go up 1 level, it's -10% CPU usage, if you go down 1 level
 * it's +10% CPU usage. (to achieve that we use a multiplier of 1.25.
 * If a task goes up by ~10% and another task goes down by ~10% then
 * the relative distance between them is ~25%.)
 */
static const int prio_to_weight[40] = {
 /* -20 */     88761,     71755,     56483,     46273,     36291,
 /* -15 */     29154,     23254,     18705,     14949,     11916,
 /* -10 */      9548,      7620,      6100,      4904,      3906,
 /*  -5 */      3121,      2501,      1991,      1586,      1277,
 /*   0 */      1024,       820,       655,       526,       423,
 /*   5 */       335,       272,       215,       172,       137,
 /*  10 */       110,        87,        70,        56,        45,
 /*  15 */        36,        29,        23,        18,        15,
};

/*
 * Inverse (2^32/x) values of the prio_to_weight[] array, precalculated.
 *
 * In cases where the weight does not change often, we can use the
 * precalculated inverse to speed up arithmetics by turning divisions
 * into multiplications:
 */
static const u32 prio_to_wmult[40] = {
 /* -20 */     48388,     59856,     76040,     92818,    118348,
 /* -15 */    147320,    184698,    229616,    287308,    360437,
 /* -10 */    449829,    563644,    704093,    875809,   1099582,
 /*  -5 */   1376151,   1717300,   2157191,   2708050,   3363326,
 /*   0 */   4194304,   5237765,   6557202,   8165337,  10153587,
 /*   5 */  12820798,  15790321,  19976592,  24970740,  31350126,
 /*  10 */  39045157,  49367440,  61356676,  76695844,  95443717,
 /*  15 */ 119304647, 148102320, 186737708, 238609294, 286331153,
};

/* Time spent by the tasks of the cpu accounting group executing in ... */
enum cpuacct_stat_index {
	CPUACCT_STAT_USER,	/* ... user mode */
	CPUACCT_STAT_SYSTEM,	/* ... kernel mode */

	CPUACCT_STAT_NSTATS,
};

#ifdef CONFIG_CGROUP_CPUACCT
static void cpuacct_charge(struct task_struct *tsk, u64 cputime);
static void cpuacct_update_stats(struct task_struct *tsk,
		enum cpuacct_stat_index idx, cputime_t val);
#else
static inline void cpuacct_charge(struct task_struct *tsk, u64 cputime) {}
static inline void cpuacct_update_stats(struct task_struct *tsk,
		enum cpuacct_stat_index idx, cputime_t val) {}
#endif

static inline void inc_cpu_load(struct rq *rq, unsigned long load)
{
	update_load_add(&rq->load, load);
}

static inline void dec_cpu_load(struct rq *rq, unsigned long load)
{
	update_load_sub(&rq->load, load);
}

#if (defined(CONFIG_SMP) && defined(CONFIG_FAIR_GROUP_SCHED)) || defined(CONFIG_RT_GROUP_SCHED)
typedef int (*tg_visitor)(struct task_group *, void *);

/*
 * Iterate the full tree, calling @down when first entering a node and @up when
 * leaving it for the final time.
 */
static int walk_tg_tree(tg_visitor down, tg_visitor up, void *data)
{
	struct task_group *parent, *child;
	int ret;

	rcu_read_lock();
	parent = &root_task_group;
down:
	ret = (*down)(parent, data);
	if (ret)
		goto out_unlock;
	list_for_each_entry_rcu(child, &parent->children, siblings) {
		parent = child;
		goto down;

up:
		continue;
	}
	ret = (*up)(parent, data);
	if (ret)
		goto out_unlock;

	child = parent;
	parent = parent->parent;
	if (parent)
		goto up;
out_unlock:
	rcu_read_unlock();

	return ret;
}

static int tg_nop(struct task_group *tg, void *data)
{
	return 0;
}
#endif

#ifdef CONFIG_SMP
/* Used instead of source_load when we know the type == 0 */
static unsigned long weighted_cpuload(const int cpu)
{
	return cpu_rq(cpu)->load.weight;
}

/*
 * Return a low guess at the load of a migration-source cpu weighted
 * according to the scheduling class and "nice" value.
 *
 * We want to under-estimate the load of migration sources, to
 * balance conservatively.
 */
static unsigned long source_load(int cpu, int type)
{
	struct rq *rq = cpu_rq(cpu);
	unsigned long total = weighted_cpuload(cpu);

	if (type == 0 || !sched_feat(LB_BIAS))
		return total;

	return min(rq->cpu_load[type-1], total);
}

/*
 * Return a high guess at the load of a migration-target cpu weighted
 * according to the scheduling class and "nice" value.
 */
static unsigned long target_load(int cpu, int type)
{
	struct rq *rq = cpu_rq(cpu);
	unsigned long total = weighted_cpuload(cpu);

	if (type == 0 || !sched_feat(LB_BIAS))
		return total;

	return max(rq->cpu_load[type-1], total);
}

static struct sched_group *group_of(int cpu)
{
	struct sched_domain *sd = rcu_dereference_sched(cpu_rq(cpu)->sd);

	if (!sd)
		return NULL;

	return sd->groups;
}

static unsigned long power_of(int cpu)
{
	struct sched_group *group = group_of(cpu);

	if (!group)
		return SCHED_LOAD_SCALE;

	return group->cpu_power;
}

static int task_hot(struct task_struct *p, u64 now, struct sched_domain *sd);

static unsigned long cpu_avg_load_per_task(int cpu)
{
	struct rq *rq = cpu_rq(cpu);
	unsigned long nr_running = ACCESS_ONCE(rq->nr_running);

	if (nr_running)
		rq->avg_load_per_task = rq->load.weight / nr_running;
	else
		rq->avg_load_per_task = 0;

	return rq->avg_load_per_task;
}

#ifdef CONFIG_FAIR_GROUP_SCHED

static __read_mostly unsigned long __percpu *update_shares_data;

static void __set_se_shares(struct sched_entity *se, unsigned long shares);

/*
 * Calculate and set the cpu's group shares.
 */
static void update_group_shares_cpu(struct task_group *tg, int cpu,
				    unsigned long sd_shares,
				    unsigned long sd_rq_weight,
				    unsigned long *usd_rq_weight)
{
	unsigned long shares, rq_weight;
	int boost = 0;

	rq_weight = usd_rq_weight[cpu];
	if (!rq_weight) {
		boost = 1;
		rq_weight = NICE_0_LOAD;
	}

	/*
	 *             \Sum_j shares_j * rq_weight_i
	 * shares_i =  -----------------------------
	 *                  \Sum_j rq_weight_j
	 */
	shares = (sd_shares * rq_weight) / sd_rq_weight;
	shares = clamp_t(unsigned long, shares, MIN_SHARES, MAX_SHARES);

	if (abs(shares - tg->se[cpu]->load.weight) >
			sysctl_sched_shares_thresh) {
		struct rq *rq = cpu_rq(cpu);
		unsigned long flags;

		raw_spin_lock_irqsave(&rq->lock, flags);
		tg->cfs_rq[cpu]->rq_weight = boost ? 0 : rq_weight;
		tg->cfs_rq[cpu]->shares = boost ? 0 : shares;
		__set_se_shares(tg->se[cpu], shares);
		raw_spin_unlock_irqrestore(&rq->lock, flags);
	}
}

/*
 * Re-compute the task group their per cpu shares over the given domain.
 * This needs to be done in a bottom-up fashion because the rq weight of a
 * parent group depends on the shares of its child groups.
 */
static int tg_shares_up(struct task_group *tg, void *data)
{
	unsigned long weight, rq_weight = 0, sum_weight = 0, shares = 0;
	unsigned long *usd_rq_weight;
	struct sched_domain *sd = data;
	unsigned long flags;
	int i;

	if (!tg->se[0])
		return 0;

	local_irq_save(flags);
	usd_rq_weight = per_cpu_ptr(update_shares_data, smp_processor_id());

	for_each_cpu(i, sched_domain_span(sd)) {
		weight = tg->cfs_rq[i]->load.weight;
		usd_rq_weight[i] = weight;

		rq_weight += weight;
		/*
		 * If there are currently no tasks on the cpu pretend there
		 * is one of average load so that when a new task gets to
		 * run here it will not get delayed by group starvation.
		 */
		if (!weight)
			weight = NICE_0_LOAD;

		sum_weight += weight;
		shares += tg->cfs_rq[i]->shares;
	}

	if (!rq_weight)
		rq_weight = sum_weight;

	if ((!shares && rq_weight) || shares > tg->shares)
		shares = tg->shares;

	if (!sd->parent || !(sd->parent->flags & SD_LOAD_BALANCE))
		shares = tg->shares;

	for_each_cpu(i, sched_domain_span(sd))
		update_group_shares_cpu(tg, i, shares, rq_weight, usd_rq_weight);

	local_irq_restore(flags);

	return 0;
}

/*
 * Compute the cpu's hierarchical load factor for each task group.
 * This needs to be done in a top-down fashion because the load of a child
 * group is a fraction of its parents load.
 */
static int tg_load_down(struct task_group *tg, void *data)
{
	unsigned long load;
	long cpu = (long)data;

	if (!tg->parent) {
		load = cpu_rq(cpu)->load.weight;
	} else {
		load = tg->parent->cfs_rq[cpu]->h_load;
		load *= tg->cfs_rq[cpu]->shares;
		load /= tg->parent->cfs_rq[cpu]->load.weight + 1;
	}

	tg->cfs_rq[cpu]->h_load = load;

	return 0;
}

static void update_shares(struct sched_domain *sd)
{
	s64 elapsed;
	u64 now;

	if (root_task_group_empty())
		return;

	now = cpu_clock(raw_smp_processor_id());
	elapsed = now - sd->last_update;

	if (elapsed >= (s64)(u64)sysctl_sched_shares_ratelimit) {
		sd->last_update = now;
		walk_tg_tree(tg_nop, tg_shares_up, sd);
	}
}

static void update_h_load(long cpu)
{
	if (root_task_group_empty())
		return;

	walk_tg_tree(tg_load_down, tg_nop, (void *)cpu);
}

#else

static inline void update_shares(struct sched_domain *sd)
{
}

#endif

#ifdef CONFIG_PREEMPT

static void double_rq_lock(struct rq *rq1, struct rq *rq2);

/*
 * fair double_lock_balance: Safely acquires both rq->locks in a fair
 * way at the expense of forcing extra atomic operations in all
 * invocations.  This assures that the double_lock is acquired using the
 * same underlying policy as the spinlock_t on this architecture, which
 * reduces latency compared to the unfair variant below.  However, it
 * also adds more overhead and therefore may reduce throughput.
 */
static inline int _double_lock_balance(struct rq *this_rq, struct rq *busiest)
	__releases(this_rq->lock)
	__acquires(busiest->lock)
	__acquires(this_rq->lock)
{
	raw_spin_unlock(&this_rq->lock);
	double_rq_lock(this_rq, busiest);

	return 1;
}

#else
/*
 * Unfair double_lock_balance: Optimizes throughput at the expense of
 * latency by eliminating extra atomic operations when the locks are
 * already in proper order on entry.  This favors lower cpu-ids and will
 * grant the double lock to lower cpus over higher ids under contention,
 * regardless of entry order into the function.
 */
static int _double_lock_balance(struct rq *this_rq, struct rq *busiest)
	__releases(this_rq->lock)
	__acquires(busiest->lock)
	__acquires(this_rq->lock)
{
	int ret = 0;

	if (unlikely(!raw_spin_trylock(&busiest->lock))) {
		if (busiest < this_rq) {
			raw_spin_unlock(&this_rq->lock);
			raw_spin_lock(&busiest->lock);
			raw_spin_lock_nested(&this_rq->lock,
					      SINGLE_DEPTH_NESTING);
			ret = 1;
		} else
			raw_spin_lock_nested(&busiest->lock,
					      SINGLE_DEPTH_NESTING);
	}
	return ret;
}

#endif /* CONFIG_PREEMPT */

/*
 * double_lock_balance - lock the busiest runqueue, this_rq is locked already.
 */
static int double_lock_balance(struct rq *this_rq, struct rq *busiest)
{
	if (unlikely(!irqs_disabled())) {
		/* printk() doesn't work good under rq->lock */
		raw_spin_unlock(&this_rq->lock);
		BUG_ON(1);
	}

	return _double_lock_balance(this_rq, busiest);
}

static inline void double_unlock_balance(struct rq *this_rq, struct rq *busiest)
	__releases(busiest->lock)
{
	raw_spin_unlock(&busiest->lock);
	lock_set_subclass(&this_rq->lock.dep_map, 0, _RET_IP_);
}

/*
 * double_rq_lock - safely lock two runqueues
 *
 * Note this does not disable interrupts like task_rq_lock,
 * you need to do so manually before calling.
 */
static void double_rq_lock(struct rq *rq1, struct rq *rq2)
	__acquires(rq1->lock)
	__acquires(rq2->lock)
{
	BUG_ON(!irqs_disabled());
	if (rq1 == rq2) {
		raw_spin_lock(&rq1->lock);
		__acquire(rq2->lock);	/* Fake it out ;) */
	} else {
		if (rq1 < rq2) {
			raw_spin_lock(&rq1->lock);
			raw_spin_lock_nested(&rq2->lock, SINGLE_DEPTH_NESTING);
		} else {
			raw_spin_lock(&rq2->lock);
			raw_spin_lock_nested(&rq1->lock, SINGLE_DEPTH_NESTING);
		}
	}
	update_rq_clock(rq1);
	update_rq_clock(rq2);
}

/*
 * double_rq_unlock - safely unlock two runqueues
 *
 * Note this does not restore interrupts like task_rq_unlock,
 * you need to do so manually after calling.
 */
static void double_rq_unlock(struct rq *rq1, struct rq *rq2)
	__releases(rq1->lock)
	__releases(rq2->lock)
{
	raw_spin_unlock(&rq1->lock);
	if (rq1 != rq2)
		raw_spin_unlock(&rq2->lock);
	else
		__release(rq2->lock);
}

#endif

#ifdef CONFIG_FAIR_GROUP_SCHED
static void cfs_rq_set_shares(struct cfs_rq *cfs_rq, unsigned long shares)
{
#ifdef CONFIG_SMP
	cfs_rq->shares = shares;
#endif
}
#endif

static void calc_load_account_active(struct rq *this_rq);
static void update_sysctl(void);
static int get_update_sysctl_factor(void);

<<<<<<< HEAD
static inline void __set_task_cpu(struct task_struct *p, unsigned int cpu)
{
	set_task_rq(p, cpu);
#ifdef CONFIG_SMP
	/*
	 * After ->cpu is set up to a new value, task_rq_lock(p, ...) can be
	 * successfuly executed on another CPU. We must ensure that updates of
	 * per-task data have been completed by this moment.
	 */
	smp_wmb();
	task_thread_info(p)->cpu = cpu;
=======
#include "sched_stats.h"
#include "sched_idletask.c"
#include "sched_fair.c"
#include "sched_rt.c"
#include "../litmus/sched_litmus.c"
#ifdef CONFIG_SCHED_DEBUG
# include "sched_debug.c"
>>>>>>> 7c1ff4c5
#endif
}

static const struct sched_class rt_sched_class;

#define sched_class_highest (&litmus_sched_class)
#define for_each_class(class) \
   for (class = sched_class_highest; class; class = class->next)

#include "sched_stats.h"

static void inc_nr_running(struct rq *rq)
{
	rq->nr_running++;
}

static void dec_nr_running(struct rq *rq)
{
	rq->nr_running--;
}

static void set_load_weight(struct task_struct *p)
{
	if (task_has_rt_policy(p)) {
		p->se.load.weight = prio_to_weight[0] * 2;
		p->se.load.inv_weight = prio_to_wmult[0] >> 1;
		return;
	}

	/*
	 * SCHED_IDLE tasks get minimal weight:
	 */
	if (p->policy == SCHED_IDLE) {
		p->se.load.weight = WEIGHT_IDLEPRIO;
		p->se.load.inv_weight = WMULT_IDLEPRIO;
		return;
	}

	p->se.load.weight = prio_to_weight[p->static_prio - MAX_RT_PRIO];
	p->se.load.inv_weight = prio_to_wmult[p->static_prio - MAX_RT_PRIO];
}

static void update_avg(u64 *avg, u64 sample)
{
	s64 diff = sample - *avg;
	*avg += diff >> 3;
}

static void
enqueue_task(struct rq *rq, struct task_struct *p, int wakeup, bool head)
{
	if (wakeup)
		p->se.start_runtime = p->se.sum_exec_runtime;

	sched_info_queued(p);
	p->sched_class->enqueue_task(rq, p, wakeup, head);
	p->se.on_rq = 1;
}

static void dequeue_task(struct rq *rq, struct task_struct *p, int sleep)
{
	if (sleep) {
		if (p->se.last_wakeup) {
			update_avg(&p->se.avg_overlap,
				p->se.sum_exec_runtime - p->se.last_wakeup);
			p->se.last_wakeup = 0;
		} else {
			update_avg(&p->se.avg_wakeup,
				sysctl_sched_wakeup_granularity);
		}
	}

	sched_info_dequeued(p);
	p->sched_class->dequeue_task(rq, p, sleep);
	p->se.on_rq = 0;
}

/*
 * activate_task - move a task to the runqueue.
 */
static void activate_task(struct rq *rq, struct task_struct *p, int wakeup)
{
	if (task_contributes_to_load(p))
		rq->nr_uninterruptible--;

	enqueue_task(rq, p, wakeup, false);
	inc_nr_running(rq);
}

/*
 * deactivate_task - remove a task from the runqueue.
 */
static void deactivate_task(struct rq *rq, struct task_struct *p, int sleep)
{
	if (task_contributes_to_load(p))
		rq->nr_uninterruptible++;

	dequeue_task(rq, p, sleep);
	dec_nr_running(rq);
}

#include "sched_idletask.c"
#include "sched_fair.c"
#include "sched_rt.c"
#ifdef CONFIG_SCHED_DEBUG
# include "sched_debug.c"
#endif

/*
 * __normal_prio - return the priority that is based on the static prio
 */
static inline int __normal_prio(struct task_struct *p)
{
	return p->static_prio;
}

/*
 * Calculate the expected normal priority: i.e. priority
 * without taking RT-inheritance into account. Might be
 * boosted by interactivity modifiers. Changes upon fork,
 * setprio syscalls, and whenever the interactivity
 * estimator recalculates.
 */
static inline int normal_prio(struct task_struct *p)
{
	int prio;

	if (task_has_rt_policy(p))
		prio = MAX_RT_PRIO-1 - p->rt_priority;
	else
		prio = __normal_prio(p);
	return prio;
}

/*
 * Calculate the current priority, i.e. the priority
 * taken into account by the scheduler. This value might
 * be boosted by RT tasks, or might be boosted by
 * interactivity modifiers. Will be RT if the task got
 * RT-boosted. If not then it returns p->normal_prio.
 */
static int effective_prio(struct task_struct *p)
{
	p->normal_prio = normal_prio(p);
	/*
	 * If we are RT tasks or we were boosted to RT priority,
	 * keep the priority unchanged. Otherwise, update priority
	 * to the normal priority:
	 */
	if (!rt_prio(p->prio))
		return p->normal_prio;
	return p->prio;
}

/**
 * task_curr - is this task currently executing on a CPU?
 * @p: the task in question.
 */
inline int task_curr(const struct task_struct *p)
{
	return cpu_curr(task_cpu(p)) == p;
}

static inline void check_class_changed(struct rq *rq, struct task_struct *p,
				       const struct sched_class *prev_class,
				       int oldprio, int running)
{
	if (prev_class != p->sched_class) {
		if (prev_class->switched_from)
			prev_class->switched_from(rq, p, running);
		p->sched_class->switched_to(rq, p, running);
	} else
		p->sched_class->prio_changed(rq, p, oldprio, running);
}

#ifdef CONFIG_SMP
/*
 * Is this task likely cache-hot:
 */
static int
task_hot(struct task_struct *p, u64 now, struct sched_domain *sd)
{
	s64 delta;

	if (p->sched_class != &fair_sched_class)
		return 0;

	/*
	 * Buddy candidates are cache hot:
	 */
	if (sched_feat(CACHE_HOT_BUDDY) && this_rq()->nr_running &&
			(&p->se == cfs_rq_of(&p->se)->next ||
			 &p->se == cfs_rq_of(&p->se)->last))
		return 1;

	if (sysctl_sched_migration_cost == -1)
		return 1;
	if (sysctl_sched_migration_cost == 0)
		return 0;

	delta = now - p->se.exec_start;

	return delta < (s64)sysctl_sched_migration_cost;
}

void set_task_cpu(struct task_struct *p, unsigned int new_cpu)
{
#ifdef CONFIG_SCHED_DEBUG
	/*
	 * We should never call set_task_cpu() on a blocked task,
	 * ttwu() will sort out the placement.
	 */
	WARN_ON_ONCE(p->state != TASK_RUNNING && p->state != TASK_WAKING &&
			!(task_thread_info(p)->preempt_count & PREEMPT_ACTIVE));
#endif

	trace_sched_migrate_task(p, new_cpu);

	if (task_cpu(p) != new_cpu) {
		p->se.nr_migrations++;
		perf_sw_event(PERF_COUNT_SW_CPU_MIGRATIONS, 1, 1, NULL, 0);
	}

	__set_task_cpu(p, new_cpu);
}

struct migration_req {
	struct list_head list;

	struct task_struct *task;
	int dest_cpu;

	struct completion done;
};

/*
 * The task's runqueue lock must be held.
 * Returns true if you have to wait for migration thread.
 */
static int
migrate_task(struct task_struct *p, int dest_cpu, struct migration_req *req)
{
	struct rq *rq = task_rq(p);

	/*
	 * If the task is not on a runqueue (and not running), then
	 * the next wake-up will properly place the task.
	 */
	if (!p->se.on_rq && !task_running(rq, p))
		return 0;

	init_completion(&req->done);
	req->task = p;
	req->dest_cpu = dest_cpu;
	list_add(&req->list, &rq->migration_queue);

	return 1;
}

/*
 * wait_task_context_switch -	wait for a thread to complete at least one
 *				context switch.
 *
 * @p must not be current.
 */
void wait_task_context_switch(struct task_struct *p)
{
	unsigned long nvcsw, nivcsw, flags;
	int running;
	struct rq *rq;

	nvcsw	= p->nvcsw;
	nivcsw	= p->nivcsw;
	for (;;) {
		/*
		 * The runqueue is assigned before the actual context
		 * switch. We need to take the runqueue lock.
		 *
		 * We could check initially without the lock but it is
		 * very likely that we need to take the lock in every
		 * iteration.
		 */
		rq = task_rq_lock(p, &flags);
		running = task_running(rq, p);
		task_rq_unlock(rq, &flags);

		if (likely(!running))
			break;
		/*
		 * The switch count is incremented before the actual
		 * context switch. We thus wait for two switches to be
		 * sure at least one completed.
		 */
		if ((p->nvcsw - nvcsw) > 1)
			break;
		if ((p->nivcsw - nivcsw) > 1)
			break;

		cpu_relax();
	}
}

/*
 * wait_task_inactive - wait for a thread to unschedule.
 *
 * If @match_state is nonzero, it's the @p->state value just checked and
 * not expected to change.  If it changes, i.e. @p might have woken up,
 * then return zero.  When we succeed in waiting for @p to be off its CPU,
 * we return a positive number (its total switch count).  If a second call
 * a short while later returns the same number, the caller can be sure that
 * @p has remained unscheduled the whole time.
 *
 * The caller must ensure that the task *will* unschedule sometime soon,
 * else this function might spin for a *long* time. This function can't
 * be called with interrupts off, or it may introduce deadlock with
 * smp_call_function() if an IPI is sent by the same process we are
 * waiting to become inactive.
 */
unsigned long wait_task_inactive(struct task_struct *p, long match_state)
{
	unsigned long flags;
	int running, on_rq;
	unsigned long ncsw;
	struct rq *rq;

	for (;;) {
		/*
		 * We do the initial early heuristics without holding
		 * any task-queue locks at all. We'll only try to get
		 * the runqueue lock when things look like they will
		 * work out!
		 */
		rq = task_rq(p);

		/*
		 * If the task is actively running on another CPU
		 * still, just relax and busy-wait without holding
		 * any locks.
		 *
		 * NOTE! Since we don't hold any locks, it's not
		 * even sure that "rq" stays as the right runqueue!
		 * But we don't care, since "task_running()" will
		 * return false if the runqueue has changed and p
		 * is actually now running somewhere else!
		 */
		while (task_running(rq, p)) {
			if (match_state && unlikely(p->state != match_state))
				return 0;
			cpu_relax();
		}

		/*
		 * Ok, time to look more closely! We need the rq
		 * lock now, to be *sure*. If we're wrong, we'll
		 * just go back and repeat.
		 */
		rq = task_rq_lock(p, &flags);
		trace_sched_wait_task(rq, p);
		running = task_running(rq, p);
		on_rq = p->se.on_rq;
		ncsw = 0;
		if (!match_state || p->state == match_state)
			ncsw = p->nvcsw | LONG_MIN; /* sets MSB */
		task_rq_unlock(rq, &flags);

		/*
		 * If it changed from the expected state, bail out now.
		 */
		if (unlikely(!ncsw))
			break;

		/*
		 * Was it really running after all now that we
		 * checked with the proper locks actually held?
		 *
		 * Oops. Go back and try again..
		 */
		if (unlikely(running)) {
			cpu_relax();
			continue;
		}

		/*
		 * It's not enough that it's not actively running,
		 * it must be off the runqueue _entirely_, and not
		 * preempted!
		 *
		 * So if it was still runnable (but just not actively
		 * running right now), it's preempted, and we should
		 * yield - it could be a while.
		 */
		if (unlikely(on_rq)) {
			schedule_timeout_uninterruptible(1);
			continue;
		}

		/*
		 * Ahh, all good. It wasn't running, and it wasn't
		 * runnable, which means that it will never become
		 * running in the future either. We're all done!
		 */
		break;
	}

	return ncsw;
}

/***
 * kick_process - kick a running thread to enter/exit the kernel
 * @p: the to-be-kicked thread
 *
 * Cause a process which is running on another CPU to enter
 * kernel-mode, without any delay. (to get signals handled.)
 *
 * NOTE: this function doesnt have to take the runqueue lock,
 * because all it wants to ensure is that the remote task enters
 * the kernel. If the IPI races and the task has been migrated
 * to another CPU then no harm is done and the purpose has been
 * achieved as well.
 */
void kick_process(struct task_struct *p)
{
	int cpu;

	preempt_disable();
	cpu = task_cpu(p);
	if ((cpu != smp_processor_id()) && task_curr(p))
		smp_send_reschedule(cpu);
	preempt_enable();
}
EXPORT_SYMBOL_GPL(kick_process);
#endif /* CONFIG_SMP */

/**
 * task_oncpu_function_call - call a function on the cpu on which a task runs
 * @p:		the task to evaluate
 * @func:	the function to be called
 * @info:	the function call argument
 *
 * Calls the function @func when the task is currently running. This might
 * be on the current CPU, which just calls the function directly
 */
void task_oncpu_function_call(struct task_struct *p,
			      void (*func) (void *info), void *info)
{
	int cpu;

	preempt_disable();
	cpu = task_cpu(p);
	if (task_curr(p))
		smp_call_function_single(cpu, func, info, 1);
	preempt_enable();
}

#ifdef CONFIG_SMP
static int select_fallback_rq(int cpu, struct task_struct *p)
{
	int dest_cpu;
	const struct cpumask *nodemask = cpumask_of_node(cpu_to_node(cpu));

<<<<<<< HEAD
	/* Look for allowed, online CPU in same node. */
	for_each_cpu_and(dest_cpu, nodemask, cpu_active_mask)
		if (cpumask_test_cpu(dest_cpu, &p->cpus_allowed))
			return dest_cpu;
=======
	if (is_realtime(p))
		TRACE_TASK(p, "try_to_wake_up() state:%d\n", p->state);

	if (!sched_feat(SYNC_WAKEUPS))
		wake_flags &= ~WF_SYNC;
>>>>>>> 7c1ff4c5

	/* Any allowed, online CPU? */
	dest_cpu = cpumask_any_and(&p->cpus_allowed, cpu_active_mask);
	if (dest_cpu < nr_cpu_ids)
		return dest_cpu;

	/* No more Mr. Nice Guy. */
	if (dest_cpu >= nr_cpu_ids) {
		rcu_read_lock();
		cpuset_cpus_allowed_locked(p, &p->cpus_allowed);
		rcu_read_unlock();
		dest_cpu = cpumask_any_and(cpu_active_mask, &p->cpus_allowed);

		/*
		 * Don't tell them about moving exiting tasks or
		 * kernel threads (both mm NULL), since they never
		 * leave kernel.
		 */
		if (p->mm && printk_ratelimit()) {
			printk(KERN_INFO "process %d (%s) no "
			       "longer affine to cpu%d\n",
			       task_pid_nr(p), p->comm, cpu);
		}
	}

	return dest_cpu;
}

/*
 * Gets called from 3 sites (exec, fork, wakeup), since it is called without
 * holding rq->lock we need to ensure ->cpus_allowed is stable, this is done
 * by:
 *
 *  exec:           is unstable, retry loop
 *  fork & wake-up: serialize ->cpus_allowed against TASK_WAKING
 */
static inline
int select_task_rq(struct task_struct *p, int sd_flags, int wake_flags)
{
	int cpu = p->sched_class->select_task_rq(p, sd_flags, wake_flags);

	/*
	 * In order not to call set_task_cpu() on a blocking task we need
	 * to rely on ttwu() to place the task on a valid ->cpus_allowed
	 * cpu.
	 *
	 * Since this is common to all placement strategies, this lives here.
	 *
	 * [ this allows ->select_task() to simply return task_cpu(p) and
	 *   not worry about this generic constraint ]
	 */
	if (unlikely(!cpumask_test_cpu(cpu, &p->cpus_allowed) ||
		     !cpu_online(cpu)))
		cpu = select_fallback_rq(task_cpu(p), p);

	return cpu;
}
#endif

/***
 * try_to_wake_up - wake up a thread
 * @p: the to-be-woken-up thread
 * @state: the mask of task states that can be woken
 * @sync: do a synchronous wakeup?
 *
 * Put it on the run-queue if it's not already there. The "current"
 * thread is always on the run-queue (except when the actual
 * re-schedule is in progress), and as such you're allowed to do
 * the simpler "current->state = TASK_RUNNING" to mark yourself
 * runnable without the overhead of this.
 *
 * returns failure only if the task is already active.
 */
static int try_to_wake_up(struct task_struct *p, unsigned int state,
			  int wake_flags)
{
	int cpu, orig_cpu, this_cpu, success = 0;
	unsigned long flags;
	struct rq *rq;

	if (!sched_feat(SYNC_WAKEUPS))
		wake_flags &= ~WF_SYNC;

	this_cpu = get_cpu();

	smp_wmb();
	rq = task_rq_lock(p, &flags);
	update_rq_clock(rq);
	if (!(p->state & state))
		goto out;

	if (p->se.on_rq)
		goto out_running;

	cpu = task_cpu(p);
	orig_cpu = cpu;

#ifdef CONFIG_SMP
	if (unlikely(task_running(rq, p)) || is_realtime(p))
		goto out_activate;

	/*
	 * In order to handle concurrent wakeups and release the rq->lock
	 * we put the task in TASK_WAKING state.
	 *
	 * First fix up the nr_uninterruptible count:
	 */
	if (task_contributes_to_load(p))
		rq->nr_uninterruptible--;
	p->state = TASK_WAKING;

	if (p->sched_class->task_waking)
		p->sched_class->task_waking(rq, p);

	__task_rq_unlock(rq);

	cpu = select_task_rq(p, SD_BALANCE_WAKE, wake_flags);
	if (cpu != orig_cpu) {
		/*
		 * Since we migrate the task without holding any rq->lock,
		 * we need to be careful with task_rq_lock(), since that
		 * might end up locking an invalid rq.
		 */
		set_task_cpu(p, cpu);
	}

	rq = cpu_rq(cpu);
	raw_spin_lock(&rq->lock);
	update_rq_clock(rq);

	/*
	 * We migrated the task without holding either rq->lock, however
	 * since the task is not on the task list itself, nobody else
	 * will try and migrate the task, hence the rq should match the
	 * cpu we just moved it to.
	 */
	WARN_ON(task_cpu(p) != cpu);
	WARN_ON(p->state != TASK_WAKING);

#ifdef CONFIG_SCHEDSTATS
	schedstat_inc(rq, ttwu_count);
	if (cpu == this_cpu)
		schedstat_inc(rq, ttwu_local);
	else {
		struct sched_domain *sd;
		for_each_domain(this_cpu, sd) {
			if (cpumask_test_cpu(cpu, sched_domain_span(sd))) {
				schedstat_inc(sd, ttwu_wake_remote);
				break;
			}
		}
	}
#endif /* CONFIG_SCHEDSTATS */

out_activate:
#endif /* CONFIG_SMP */
	schedstat_inc(p, se.nr_wakeups);
	if (wake_flags & WF_SYNC)
		schedstat_inc(p, se.nr_wakeups_sync);
	if (orig_cpu != cpu)
		schedstat_inc(p, se.nr_wakeups_migrate);
	if (cpu == this_cpu)
		schedstat_inc(p, se.nr_wakeups_local);
	else
		schedstat_inc(p, se.nr_wakeups_remote);
	activate_task(rq, p, 1);
	success = 1;

	/*
	 * Only attribute actual wakeups done by this task.
	 */
	if (!in_interrupt()) {
		struct sched_entity *se = &current->se;
		u64 sample = se->sum_exec_runtime;

		if (se->last_wakeup)
			sample -= se->last_wakeup;
		else
			sample -= se->start_runtime;
		update_avg(&se->avg_wakeup, sample);

		se->last_wakeup = se->sum_exec_runtime;
	}

out_running:
	trace_sched_wakeup(rq, p, success);
	check_preempt_curr(rq, p, wake_flags);

	p->state = TASK_RUNNING;
#ifdef CONFIG_SMP
	if (p->sched_class->task_woken)
		p->sched_class->task_woken(rq, p);

	if (unlikely(rq->idle_stamp)) {
		u64 delta = rq->clock - rq->idle_stamp;
		u64 max = 2*sysctl_sched_migration_cost;

		if (delta > max)
			rq->avg_idle = max;
		else
			update_avg(&rq->avg_idle, delta);
		rq->idle_stamp = 0;
	}
#endif
out:
	if (is_realtime(p))
		TRACE_TASK(p, "try_to_wake_up() done state:%d\n", p->state);
	task_rq_unlock(rq, &flags);
	put_cpu();

	return success;
}

/**
 * wake_up_process - Wake up a specific process
 * @p: The process to be woken up.
 *
 * Attempt to wake up the nominated process and move it to the set of runnable
 * processes.  Returns 1 if the process was woken up, 0 if it was already
 * running.
 *
 * It may be assumed that this function implies a write memory barrier before
 * changing the task state if and only if any tasks are woken up.
 */
int wake_up_process(struct task_struct *p)
{
	return try_to_wake_up(p, TASK_ALL, 0);
}
EXPORT_SYMBOL(wake_up_process);

int wake_up_state(struct task_struct *p, unsigned int state)
{
	return try_to_wake_up(p, state, 0);
}

/*
 * Perform scheduler related setup for a newly forked process p.
 * p is forked by current.
 *
 * __sched_fork() is basic setup used by init_idle() too:
 */
static void __sched_fork(struct task_struct *p)
{
	p->se.exec_start		= 0;
	p->se.sum_exec_runtime		= 0;
	p->se.prev_sum_exec_runtime	= 0;
	p->se.nr_migrations		= 0;
	p->se.last_wakeup		= 0;
	p->se.avg_overlap		= 0;
	p->se.start_runtime		= 0;
	p->se.avg_wakeup		= sysctl_sched_wakeup_granularity;

#ifdef CONFIG_SCHEDSTATS
	p->se.wait_start			= 0;
	p->se.wait_max				= 0;
	p->se.wait_count			= 0;
	p->se.wait_sum				= 0;

	p->se.sleep_start			= 0;
	p->se.sleep_max				= 0;
	p->se.sum_sleep_runtime			= 0;

	p->se.block_start			= 0;
	p->se.block_max				= 0;
	p->se.exec_max				= 0;
	p->se.slice_max				= 0;

	p->se.nr_migrations_cold		= 0;
	p->se.nr_failed_migrations_affine	= 0;
	p->se.nr_failed_migrations_running	= 0;
	p->se.nr_failed_migrations_hot		= 0;
	p->se.nr_forced_migrations		= 0;

	p->se.nr_wakeups			= 0;
	p->se.nr_wakeups_sync			= 0;
	p->se.nr_wakeups_migrate		= 0;
	p->se.nr_wakeups_local			= 0;
	p->se.nr_wakeups_remote			= 0;
	p->se.nr_wakeups_affine			= 0;
	p->se.nr_wakeups_affine_attempts	= 0;
	p->se.nr_wakeups_passive		= 0;
	p->se.nr_wakeups_idle			= 0;

#endif

	INIT_LIST_HEAD(&p->rt.run_list);
	p->se.on_rq = 0;
	INIT_LIST_HEAD(&p->se.group_node);

#ifdef CONFIG_PREEMPT_NOTIFIERS
	INIT_HLIST_HEAD(&p->preempt_notifiers);
#endif
}

/*
 * fork()/clone()-time setup:
 */
void sched_fork(struct task_struct *p, int clone_flags)
{
	int cpu = get_cpu();

	__sched_fork(p);
	/*
	 * We mark the process as waking here. This guarantees that
	 * nobody will actually run it, and a signal or other external
	 * event cannot wake it up and insert it on the runqueue either.
	 */
	p->state = TASK_WAKING;

	/*
	 * Revert to default priority/policy on fork if requested.
	 */
	if (unlikely(p->sched_reset_on_fork)) {
		if (p->policy == SCHED_FIFO || p->policy == SCHED_RR) {
			p->policy = SCHED_NORMAL;
			p->normal_prio = p->static_prio;
		}

		if (PRIO_TO_NICE(p->static_prio) < 0) {
			p->static_prio = NICE_TO_PRIO(0);
			p->normal_prio = p->static_prio;
			set_load_weight(p);
		}

		/*
		 * We don't need the reset flag anymore after the fork. It has
		 * fulfilled its duty:
		 */
		p->sched_reset_on_fork = 0;
	}

	/*
	 * Make sure we do not leak PI boosting priority to the child.
	 */
	p->prio = current->normal_prio;

	if (!rt_prio(p->prio))
		p->sched_class = &fair_sched_class;

	if (p->sched_class->task_fork)
		p->sched_class->task_fork(p);

	set_task_cpu(p, cpu);

#if defined(CONFIG_SCHEDSTATS) || defined(CONFIG_TASK_DELAY_ACCT)
	if (likely(sched_info_on()))
		memset(&p->sched_info, 0, sizeof(p->sched_info));
#endif
#if defined(CONFIG_SMP) && defined(__ARCH_WANT_UNLOCKED_CTXSW)
	p->oncpu = 0;
#endif
#ifdef CONFIG_PREEMPT
	/* Want to start with kernel preemption disabled. */
	task_thread_info(p)->preempt_count = 1;
#endif
	plist_node_init(&p->pushable_tasks, MAX_PRIO);

	put_cpu();
}

/*
 * wake_up_new_task - wake up a newly created task for the first time.
 *
 * This function will do some initial scheduler statistics housekeeping
 * that must be done for every newly created context, then puts the task
 * on the runqueue and wakes it.
 */
void wake_up_new_task(struct task_struct *p, unsigned long clone_flags)
{
	unsigned long flags;
	struct rq *rq;
	int cpu __maybe_unused = get_cpu();

#ifdef CONFIG_SMP
	/*
	 * Fork balancing, do it here and not earlier because:
	 *  - cpus_allowed can change in the fork path
	 *  - any previously selected cpu might disappear through hotplug
	 *
	 * We still have TASK_WAKING but PF_STARTING is gone now, meaning
	 * ->cpus_allowed is stable, we have preemption disabled, meaning
	 * cpu_online_mask is stable.
	 */
	cpu = select_task_rq(p, SD_BALANCE_FORK, 0);
	set_task_cpu(p, cpu);
#endif

	/*
	 * Since the task is not on the rq and we still have TASK_WAKING set
	 * nobody else will migrate this task.
	 */
	rq = cpu_rq(cpu);
	raw_spin_lock_irqsave(&rq->lock, flags);

	BUG_ON(p->state != TASK_WAKING);
	p->state = TASK_RUNNING;
	update_rq_clock(rq);
	activate_task(rq, p, 0);
	trace_sched_wakeup_new(rq, p, 1);
	check_preempt_curr(rq, p, WF_FORK);
#ifdef CONFIG_SMP
	if (p->sched_class->task_woken)
		p->sched_class->task_woken(rq, p);
#endif
	task_rq_unlock(rq, &flags);
	put_cpu();
}

#ifdef CONFIG_PREEMPT_NOTIFIERS

/**
 * preempt_notifier_register - tell me when current is being preempted & rescheduled
 * @notifier: notifier struct to register
 */
void preempt_notifier_register(struct preempt_notifier *notifier)
{
	hlist_add_head(&notifier->link, &current->preempt_notifiers);
}
EXPORT_SYMBOL_GPL(preempt_notifier_register);

/**
 * preempt_notifier_unregister - no longer interested in preemption notifications
 * @notifier: notifier struct to unregister
 *
 * This is safe to call from within a preemption notifier.
 */
void preempt_notifier_unregister(struct preempt_notifier *notifier)
{
	hlist_del(&notifier->link);
}
EXPORT_SYMBOL_GPL(preempt_notifier_unregister);

static void fire_sched_in_preempt_notifiers(struct task_struct *curr)
{
	struct preempt_notifier *notifier;
	struct hlist_node *node;

	hlist_for_each_entry(notifier, node, &curr->preempt_notifiers, link)
		notifier->ops->sched_in(notifier, raw_smp_processor_id());
}

static void
fire_sched_out_preempt_notifiers(struct task_struct *curr,
				 struct task_struct *next)
{
	struct preempt_notifier *notifier;
	struct hlist_node *node;

	hlist_for_each_entry(notifier, node, &curr->preempt_notifiers, link)
		notifier->ops->sched_out(notifier, next);
}

#else /* !CONFIG_PREEMPT_NOTIFIERS */

static void fire_sched_in_preempt_notifiers(struct task_struct *curr)
{
}

static void
fire_sched_out_preempt_notifiers(struct task_struct *curr,
				 struct task_struct *next)
{
}

#endif /* CONFIG_PREEMPT_NOTIFIERS */

/**
 * prepare_task_switch - prepare to switch tasks
 * @rq: the runqueue preparing to switch
 * @prev: the current task that is being switched out
 * @next: the task we are going to switch to.
 *
 * This is called with the rq lock held and interrupts off. It must
 * be paired with a subsequent finish_task_switch after the context
 * switch.
 *
 * prepare_task_switch sets up locking and calls architecture specific
 * hooks.
 */
static inline void
prepare_task_switch(struct rq *rq, struct task_struct *prev,
		    struct task_struct *next)
{
	fire_sched_out_preempt_notifiers(prev, next);
	prepare_lock_switch(rq, next);
	prepare_arch_switch(next);
}

/**
 * finish_task_switch - clean up after a task-switch
 * @rq: runqueue associated with task-switch
 * @prev: the thread we just switched away from.
 *
 * finish_task_switch must be called after the context switch, paired
 * with a prepare_task_switch call before the context switch.
 * finish_task_switch will reconcile locking set up by prepare_task_switch,
 * and do any other architecture-specific cleanup actions.
 *
 * Note that we may have delayed dropping an mm in context_switch(). If
 * so, we finish that here outside of the runqueue lock. (Doing it
 * with the lock held can cause deadlocks; see schedule() for
 * details.)
 */
static void finish_task_switch(struct rq *rq, struct task_struct *prev)
	__releases(rq->lock)
{
	struct mm_struct *mm = rq->prev_mm;
	long prev_state;

	rq->prev_mm = NULL;

	/*
	 * A task struct has one reference for the use as "current".
	 * If a task dies, then it sets TASK_DEAD in tsk->state and calls
	 * schedule one last time. The schedule call will never return, and
	 * the scheduled task must drop that reference.
	 * The test for TASK_DEAD must occur while the runqueue locks are
	 * still held, otherwise prev could be scheduled on another cpu, die
	 * there before we look at prev->state, and then the reference would
	 * be dropped twice.
	 *		Manfred Spraul <manfred@colorfullife.com>
	 */
	prev_state = prev->state;
	finish_arch_switch(prev);
<<<<<<< HEAD
#ifdef __ARCH_WANT_INTERRUPTS_ON_CTXSW
	local_irq_disable();
#endif /* __ARCH_WANT_INTERRUPTS_ON_CTXSW */
	perf_event_task_sched_in(current);
#ifdef __ARCH_WANT_INTERRUPTS_ON_CTXSW
	local_irq_enable();
#endif /* __ARCH_WANT_INTERRUPTS_ON_CTXSW */
=======
	litmus->finish_switch(prev);
	prev->rt_param.stack_in_use = NO_CPU;
	perf_event_task_sched_in(current, cpu_of(rq));
>>>>>>> 7c1ff4c5
	finish_lock_switch(rq, prev);

	fire_sched_in_preempt_notifiers(current);
	if (mm)
		mmdrop(mm);
	if (unlikely(prev_state == TASK_DEAD)) {
		/*
		 * Remove function-return probe instances associated with this
		 * task and put them back on the free list.
		 */
		kprobe_flush_task(prev);
		put_task_struct(prev);
	}
}

#ifdef CONFIG_SMP

/* assumes rq->lock is held */
static inline void pre_schedule(struct rq *rq, struct task_struct *prev)
{
	if (prev->sched_class->pre_schedule)
		prev->sched_class->pre_schedule(rq, prev);

	/* LITMUS^RT not very clean hack: we need to save the prev task
	 * as our scheduling decision rely on it (as we drop the rq lock
	 * something in prev can change...); there is no way to escape
	 * this ack apart from modifying pick_nex_task(rq, _prev_) or
	 * falling back on the previous solution of decoupling
	 * scheduling decisions
	 */
	rq->litmus.prev = prev;
}

/* rq->lock is NOT held, but preemption is disabled */
static inline void post_schedule(struct rq *rq)
{
	if (rq->post_schedule) {
		unsigned long flags;

		raw_spin_lock_irqsave(&rq->lock, flags);
		if (rq->curr->sched_class->post_schedule)
			rq->curr->sched_class->post_schedule(rq);
		raw_spin_unlock_irqrestore(&rq->lock, flags);

		rq->post_schedule = 0;
	}
}

#else

static inline void pre_schedule(struct rq *rq, struct task_struct *p)
{
}

static inline void post_schedule(struct rq *rq)
{
}

#endif

/**
 * schedule_tail - first thing a freshly forked thread must call.
 * @prev: the thread we just switched away from.
 */
asmlinkage void schedule_tail(struct task_struct *prev)
	__releases(rq->lock)
{
	struct rq *rq = this_rq();

	finish_task_switch(rq, prev);

	/*
	 * FIXME: do we need to worry about rq being invalidated by the
	 * task_switch?
	 */
	post_schedule(rq);

#ifdef __ARCH_WANT_UNLOCKED_CTXSW
	/* In this case, finish_task_switch does not reenable preemption */
	preempt_enable();
#endif
	if (current->set_child_tid)
		put_user(task_pid_vnr(current), current->set_child_tid);
}

/*
 * context_switch - switch to the new MM and the new
 * thread's register state.
 */
static inline void
context_switch(struct rq *rq, struct task_struct *prev,
	       struct task_struct *next)
{
	struct mm_struct *mm, *oldmm;

	prepare_task_switch(rq, prev, next);
	trace_sched_switch(rq, prev, next);
	mm = next->mm;
	oldmm = prev->active_mm;
	/*
	 * For paravirt, this is coupled with an exit in switch_to to
	 * combine the page table reload and the switch backend into
	 * one hypercall.
	 */
	arch_start_context_switch(prev);

	if (likely(!mm)) {
		next->active_mm = oldmm;
		atomic_inc(&oldmm->mm_count);
		enter_lazy_tlb(oldmm, next);
	} else
		switch_mm(oldmm, mm, next);

	if (likely(!prev->mm)) {
		prev->active_mm = NULL;
		rq->prev_mm = oldmm;
	}
	/*
	 * Since the runqueue lock will be released by the next
	 * task (which is an invalid locking op but in the case
	 * of the scheduler it's an obvious special-case), so we
	 * do an early lockdep release here:
	 */
#ifndef __ARCH_WANT_UNLOCKED_CTXSW
	spin_release(&rq->lock.dep_map, 1, _THIS_IP_);
#endif

	/* Here we just switch the register state and the stack. */
	switch_to(prev, next, prev);

	barrier();
	/*
	 * this_rq must be evaluated again because prev may have moved
	 * CPUs since it called schedule(), thus the 'rq' on its stack
	 * frame will be invalid.
	 */
	finish_task_switch(this_rq(), prev);
}

/*
 * nr_running, nr_uninterruptible and nr_context_switches:
 *
 * externally visible scheduler statistics: current number of runnable
 * threads, current number of uninterruptible-sleeping threads, total
 * number of context switches performed since bootup.
 */
unsigned long nr_running(void)
{
	unsigned long i, sum = 0;

	for_each_online_cpu(i)
		sum += cpu_rq(i)->nr_running;

	return sum;
}

unsigned long nr_uninterruptible(void)
{
	unsigned long i, sum = 0;

	for_each_possible_cpu(i)
		sum += cpu_rq(i)->nr_uninterruptible;

	/*
	 * Since we read the counters lockless, it might be slightly
	 * inaccurate. Do not allow it to go below zero though:
	 */
	if (unlikely((long)sum < 0))
		sum = 0;

	return sum;
}

unsigned long long nr_context_switches(void)
{
	int i;
	unsigned long long sum = 0;

	for_each_possible_cpu(i)
		sum += cpu_rq(i)->nr_switches;

	return sum;
}

unsigned long nr_iowait(void)
{
	unsigned long i, sum = 0;

	for_each_possible_cpu(i)
		sum += atomic_read(&cpu_rq(i)->nr_iowait);

	return sum;
}

unsigned long nr_iowait_cpu(void)
{
	struct rq *this = this_rq();
	return atomic_read(&this->nr_iowait);
}

unsigned long this_cpu_load(void)
{
	struct rq *this = this_rq();
	return this->cpu_load[0];
}


/* Variables and functions for calc_load */
static atomic_long_t calc_load_tasks;
static unsigned long calc_load_update;
unsigned long avenrun[3];
EXPORT_SYMBOL(avenrun);

/**
 * get_avenrun - get the load average array
 * @loads:	pointer to dest load array
 * @offset:	offset to add
 * @shift:	shift count to shift the result left
 *
 * These values are estimates at best, so no need for locking.
 */
void get_avenrun(unsigned long *loads, unsigned long offset, int shift)
{
	loads[0] = (avenrun[0] + offset) << shift;
	loads[1] = (avenrun[1] + offset) << shift;
	loads[2] = (avenrun[2] + offset) << shift;
}

static unsigned long
calc_load(unsigned long load, unsigned long exp, unsigned long active)
{
	load *= exp;
	load += active * (FIXED_1 - exp);
	return load >> FSHIFT;
}

/*
 * calc_load - update the avenrun load estimates 10 ticks after the
 * CPUs have updated calc_load_tasks.
 */
void calc_global_load(void)
{
	unsigned long upd = calc_load_update + 10;
	long active;

	if (time_before(jiffies, upd))
		return;

	active = atomic_long_read(&calc_load_tasks);
	active = active > 0 ? active * FIXED_1 : 0;

	avenrun[0] = calc_load(avenrun[0], EXP_1, active);
	avenrun[1] = calc_load(avenrun[1], EXP_5, active);
	avenrun[2] = calc_load(avenrun[2], EXP_15, active);

	calc_load_update += LOAD_FREQ;
}

/*
 * Either called from update_cpu_load() or from a cpu going idle
 */
static void calc_load_account_active(struct rq *this_rq)
{
	long nr_active, delta;

	nr_active = this_rq->nr_running;
	nr_active += (long) this_rq->nr_uninterruptible;

	if (nr_active != this_rq->calc_load_active) {
		delta = nr_active - this_rq->calc_load_active;
		this_rq->calc_load_active = nr_active;
		atomic_long_add(delta, &calc_load_tasks);
	}
}

/*
 * Update rq->cpu_load[] statistics. This function is usually called every
 * scheduler tick (TICK_NSEC).
 */
static void update_cpu_load(struct rq *this_rq)
{
	unsigned long this_load = this_rq->load.weight;
	int i, scale;

	this_rq->nr_load_updates++;

	/* Update our load: */
	for (i = 0, scale = 1; i < CPU_LOAD_IDX_MAX; i++, scale += scale) {
		unsigned long old_load, new_load;

		/* scale is effectively 1 << i now, and >> i divides by scale */

		old_load = this_rq->cpu_load[i];
		new_load = this_load;
		/*
		 * Round up the averaging division if load is increasing. This
		 * prevents us from getting stuck on 9 if the load is 10, for
		 * example.
		 */
		if (new_load > old_load)
			new_load += scale-1;
		this_rq->cpu_load[i] = (old_load*(scale-1) + new_load) >> i;
	}

	if (time_after_eq(jiffies, this_rq->calc_load_update)) {
		this_rq->calc_load_update += LOAD_FREQ;
		calc_load_account_active(this_rq);
	}
}

#ifdef CONFIG_SMP

/*
 * sched_exec - execve() is a valuable balancing opportunity, because at
 * this point the task has the smallest effective memory and cache footprint.
 */
void sched_exec(void)
{
	struct task_struct *p = current;
	struct migration_req req;
	int dest_cpu, this_cpu;
	unsigned long flags;
	struct rq *rq;

again:
	this_cpu = get_cpu();
	dest_cpu = select_task_rq(p, SD_BALANCE_EXEC, 0);
	if (dest_cpu == this_cpu) {
		put_cpu();
		return;
	}

	rq = task_rq_lock(p, &flags);
	put_cpu();

	/*
	 * select_task_rq() can race against ->cpus_allowed
	 */
	if (!cpumask_test_cpu(dest_cpu, &p->cpus_allowed)
	    || unlikely(!cpu_active(dest_cpu))) {
		task_rq_unlock(rq, &flags);
		goto again;
	}

	/* force the process onto the specified CPU */
	if (migrate_task(p, dest_cpu, &req)) {
		/* Need to wait for migration thread (might exit: take ref). */
		struct task_struct *mt = rq->migration_thread;

		get_task_struct(mt);
		task_rq_unlock(rq, &flags);
		wake_up_process(mt);
		put_task_struct(mt);
		wait_for_completion(&req.done);

		return;
	}
	task_rq_unlock(rq, &flags);
}

#endif

DEFINE_PER_CPU(struct kernel_stat, kstat);

EXPORT_PER_CPU_SYMBOL(kstat);

/*
 * Return any ns on the sched_clock that have not yet been accounted in
 * @p in case that task is currently running.
 *
 * Called with task_rq_lock() held on @rq.
 */
static u64 do_task_delta_exec(struct task_struct *p, struct rq *rq)
{
	u64 ns = 0;

	if (task_current(rq, p)) {
		update_rq_clock(rq);
		ns = rq->clock - p->se.exec_start;
		if ((s64)ns < 0)
			ns = 0;
	}

	return ns;
}

unsigned long long task_delta_exec(struct task_struct *p)
{
	unsigned long flags;
	struct rq *rq;
	u64 ns = 0;

	rq = task_rq_lock(p, &flags);
	ns = do_task_delta_exec(p, rq);
	task_rq_unlock(rq, &flags);

	return ns;
}

/*
 * Return accounted runtime for the task.
 * In case the task is currently running, return the runtime plus current's
 * pending runtime that have not been accounted yet.
 */
unsigned long long task_sched_runtime(struct task_struct *p)
{
	unsigned long flags;
	struct rq *rq;
	u64 ns = 0;

	rq = task_rq_lock(p, &flags);
	ns = p->se.sum_exec_runtime + do_task_delta_exec(p, rq);
	task_rq_unlock(rq, &flags);

	return ns;
}

/*
 * Return sum_exec_runtime for the thread group.
 * In case the task is currently running, return the sum plus current's
 * pending runtime that have not been accounted yet.
 *
 * Note that the thread group might have other running tasks as well,
 * so the return value not includes other pending runtime that other
 * running tasks might have.
 */
unsigned long long thread_group_sched_runtime(struct task_struct *p)
{
	struct task_cputime totals;
	unsigned long flags;
	struct rq *rq;
	u64 ns;

	rq = task_rq_lock(p, &flags);
	thread_group_cputime(p, &totals);
	ns = totals.sum_exec_runtime + do_task_delta_exec(p, rq);
	task_rq_unlock(rq, &flags);

	return ns;
}

/*
 * Account user cpu time to a process.
 * @p: the process that the cpu time gets accounted to
 * @cputime: the cpu time spent in user space since the last update
 * @cputime_scaled: cputime scaled by cpu frequency
 */
void account_user_time(struct task_struct *p, cputime_t cputime,
		       cputime_t cputime_scaled)
{
	struct cpu_usage_stat *cpustat = &kstat_this_cpu.cpustat;
	cputime64_t tmp;

	/* Add user time to process. */
	p->utime = cputime_add(p->utime, cputime);
	p->utimescaled = cputime_add(p->utimescaled, cputime_scaled);
	account_group_user_time(p, cputime);

	/* Add user time to cpustat. */
	tmp = cputime_to_cputime64(cputime);
	if (TASK_NICE(p) > 0)
		cpustat->nice = cputime64_add(cpustat->nice, tmp);
	else
		cpustat->user = cputime64_add(cpustat->user, tmp);

	cpuacct_update_stats(p, CPUACCT_STAT_USER, cputime);
	/* Account for user time used */
	acct_update_integrals(p);
}

/*
 * Account guest cpu time to a process.
 * @p: the process that the cpu time gets accounted to
 * @cputime: the cpu time spent in virtual machine since the last update
 * @cputime_scaled: cputime scaled by cpu frequency
 */
static void account_guest_time(struct task_struct *p, cputime_t cputime,
			       cputime_t cputime_scaled)
{
	cputime64_t tmp;
	struct cpu_usage_stat *cpustat = &kstat_this_cpu.cpustat;

	tmp = cputime_to_cputime64(cputime);

	/* Add guest time to process. */
	p->utime = cputime_add(p->utime, cputime);
	p->utimescaled = cputime_add(p->utimescaled, cputime_scaled);
	account_group_user_time(p, cputime);
	p->gtime = cputime_add(p->gtime, cputime);

	/* Add guest time to cpustat. */
	if (TASK_NICE(p) > 0) {
		cpustat->nice = cputime64_add(cpustat->nice, tmp);
		cpustat->guest_nice = cputime64_add(cpustat->guest_nice, tmp);
	} else {
		cpustat->user = cputime64_add(cpustat->user, tmp);
		cpustat->guest = cputime64_add(cpustat->guest, tmp);
	}
}

/*
 * Account system cpu time to a process.
 * @p: the process that the cpu time gets accounted to
 * @hardirq_offset: the offset to subtract from hardirq_count()
 * @cputime: the cpu time spent in kernel space since the last update
 * @cputime_scaled: cputime scaled by cpu frequency
 */
void account_system_time(struct task_struct *p, int hardirq_offset,
			 cputime_t cputime, cputime_t cputime_scaled)
{
	struct cpu_usage_stat *cpustat = &kstat_this_cpu.cpustat;
	cputime64_t tmp;

	if ((p->flags & PF_VCPU) && (irq_count() - hardirq_offset == 0)) {
		account_guest_time(p, cputime, cputime_scaled);
		return;
	}

	/* Add system time to process. */
	p->stime = cputime_add(p->stime, cputime);
	p->stimescaled = cputime_add(p->stimescaled, cputime_scaled);
	account_group_system_time(p, cputime);

	/* Add system time to cpustat. */
	tmp = cputime_to_cputime64(cputime);
	if (hardirq_count() - hardirq_offset)
		cpustat->irq = cputime64_add(cpustat->irq, tmp);
	else if (softirq_count())
		cpustat->softirq = cputime64_add(cpustat->softirq, tmp);
	else
		cpustat->system = cputime64_add(cpustat->system, tmp);

	cpuacct_update_stats(p, CPUACCT_STAT_SYSTEM, cputime);

	/* Account for system time used */
	acct_update_integrals(p);
}

/*
 * Account for involuntary wait time.
 * @steal: the cpu time spent in involuntary wait
 */
void account_steal_time(cputime_t cputime)
{
	struct cpu_usage_stat *cpustat = &kstat_this_cpu.cpustat;
	cputime64_t cputime64 = cputime_to_cputime64(cputime);

	cpustat->steal = cputime64_add(cpustat->steal, cputime64);
}

/*
 * Account for idle time.
 * @cputime: the cpu time spent in idle wait
 */
void account_idle_time(cputime_t cputime)
{
	struct cpu_usage_stat *cpustat = &kstat_this_cpu.cpustat;
	cputime64_t cputime64 = cputime_to_cputime64(cputime);
	struct rq *rq = this_rq();

	if (atomic_read(&rq->nr_iowait) > 0)
		cpustat->iowait = cputime64_add(cpustat->iowait, cputime64);
	else
		cpustat->idle = cputime64_add(cpustat->idle, cputime64);
}

#ifndef CONFIG_VIRT_CPU_ACCOUNTING

/*
 * Account a single tick of cpu time.
 * @p: the process that the cpu time gets accounted to
 * @user_tick: indicates if the tick is a user or a system tick
 */
void account_process_tick(struct task_struct *p, int user_tick)
{
	cputime_t one_jiffy_scaled = cputime_to_scaled(cputime_one_jiffy);
	struct rq *rq = this_rq();

	if (user_tick)
		account_user_time(p, cputime_one_jiffy, one_jiffy_scaled);
	else if ((p != rq->idle) || (irq_count() != HARDIRQ_OFFSET))
		account_system_time(p, HARDIRQ_OFFSET, cputime_one_jiffy,
				    one_jiffy_scaled);
	else
		account_idle_time(cputime_one_jiffy);
}

/*
 * Account multiple ticks of steal time.
 * @p: the process from which the cpu time has been stolen
 * @ticks: number of stolen ticks
 */
void account_steal_ticks(unsigned long ticks)
{
	account_steal_time(jiffies_to_cputime(ticks));
}

/*
 * Account multiple ticks of idle time.
 * @ticks: number of stolen ticks
 */
void account_idle_ticks(unsigned long ticks)
{
	account_idle_time(jiffies_to_cputime(ticks));
}

#endif

/*
 * Use precise platform statistics if available:
 */
#ifdef CONFIG_VIRT_CPU_ACCOUNTING
void task_times(struct task_struct *p, cputime_t *ut, cputime_t *st)
{
	*ut = p->utime;
	*st = p->stime;
}

void thread_group_times(struct task_struct *p, cputime_t *ut, cputime_t *st)
{
	struct task_cputime cputime;

	thread_group_cputime(p, &cputime);

	*ut = cputime.utime;
	*st = cputime.stime;
}
#else

#ifndef nsecs_to_cputime
# define nsecs_to_cputime(__nsecs)	nsecs_to_jiffies(__nsecs)
#endif

void task_times(struct task_struct *p, cputime_t *ut, cputime_t *st)
{
	cputime_t rtime, utime = p->utime, total = cputime_add(utime, p->stime);

	/*
	 * Use CFS's precise accounting:
	 */
	rtime = nsecs_to_cputime(p->se.sum_exec_runtime);

	if (total) {
		u64 temp;

		temp = (u64)(rtime * utime);
		do_div(temp, total);
		utime = (cputime_t)temp;
	} else
		utime = rtime;

	/*
	 * Compare with previous values, to keep monotonicity:
	 */
	p->prev_utime = max(p->prev_utime, utime);
	p->prev_stime = max(p->prev_stime, cputime_sub(rtime, p->prev_utime));

	*ut = p->prev_utime;
	*st = p->prev_stime;
}

/*
 * Must be called with siglock held.
 */
void thread_group_times(struct task_struct *p, cputime_t *ut, cputime_t *st)
{
	struct signal_struct *sig = p->signal;
	struct task_cputime cputime;
	cputime_t rtime, utime, total;

	thread_group_cputime(p, &cputime);

	total = cputime_add(cputime.utime, cputime.stime);
	rtime = nsecs_to_cputime(cputime.sum_exec_runtime);

	if (total) {
		u64 temp;

		temp = (u64)(rtime * cputime.utime);
		do_div(temp, total);
		utime = (cputime_t)temp;
	} else
		utime = rtime;

	sig->prev_utime = max(sig->prev_utime, utime);
	sig->prev_stime = max(sig->prev_stime,
			      cputime_sub(rtime, sig->prev_utime));

	*ut = sig->prev_utime;
	*st = sig->prev_stime;
}
#endif

/*
 * This function gets called by the timer code, with HZ frequency.
 * We call it with interrupts disabled.
 *
 * It also gets called by the fork code, when changing the parent's
 * timeslices.
 */
void scheduler_tick(void)
{
	int cpu = smp_processor_id();
	struct rq *rq = cpu_rq(cpu);
	struct task_struct *curr = rq->curr;

	sched_clock_tick();

<<<<<<< HEAD
	raw_spin_lock(&rq->lock);
	update_rq_clock(rq);
	update_cpu_load(rq);
	curr->sched_class->task_tick(rq, curr, 0);
	raw_spin_unlock(&rq->lock);
=======
	TS_TICK_START(current);

	spin_lock(&rq->lock);
	update_rq_clock(rq);
	update_cpu_load(rq);
	curr->sched_class->task_tick(rq, curr, 0);

	/* litmus_tick may force current to resched */
	litmus_tick(rq, curr);

	spin_unlock(&rq->lock);
>>>>>>> 7c1ff4c5

	perf_event_task_tick(curr);

#ifdef CONFIG_SMP
	rq->idle_at_tick = idle_cpu(cpu);
	if (!is_realtime(current))
		trigger_load_balance(rq, cpu);
#endif
	TS_TICK_END(current);
}

notrace unsigned long get_parent_ip(unsigned long addr)
{
	if (in_lock_functions(addr)) {
		addr = CALLER_ADDR2;
		if (in_lock_functions(addr))
			addr = CALLER_ADDR3;
	}
	return addr;
}

#if defined(CONFIG_PREEMPT) && (defined(CONFIG_DEBUG_PREEMPT) || \
				defined(CONFIG_PREEMPT_TRACER))

void __kprobes add_preempt_count(int val)
{
#ifdef CONFIG_DEBUG_PREEMPT
	/*
	 * Underflow?
	 */
	if (DEBUG_LOCKS_WARN_ON((preempt_count() < 0)))
		return;
#endif
	preempt_count() += val;
#ifdef CONFIG_DEBUG_PREEMPT
	/*
	 * Spinlock count overflowing soon?
	 */
	DEBUG_LOCKS_WARN_ON((preempt_count() & PREEMPT_MASK) >=
				PREEMPT_MASK - 10);
#endif
	if (preempt_count() == val)
		trace_preempt_off(CALLER_ADDR0, get_parent_ip(CALLER_ADDR1));
}
EXPORT_SYMBOL(add_preempt_count);

void __kprobes sub_preempt_count(int val)
{
#ifdef CONFIG_DEBUG_PREEMPT
	/*
	 * Underflow?
	 */
	if (DEBUG_LOCKS_WARN_ON(val > preempt_count()))
		return;
	/*
	 * Is the spinlock portion underflowing?
	 */
	if (DEBUG_LOCKS_WARN_ON((val < PREEMPT_MASK) &&
			!(preempt_count() & PREEMPT_MASK)))
		return;
#endif

	if (preempt_count() == val)
		trace_preempt_on(CALLER_ADDR0, get_parent_ip(CALLER_ADDR1));
	preempt_count() -= val;
}
EXPORT_SYMBOL(sub_preempt_count);

#endif

/*
 * Print scheduling while atomic bug:
 */
static noinline void __schedule_bug(struct task_struct *prev)
{
	struct pt_regs *regs = get_irq_regs();

	printk(KERN_ERR "BUG: scheduling while atomic: %s/%d/0x%08x\n",
		prev->comm, prev->pid, preempt_count());

	debug_show_held_locks(prev);
	print_modules();
	if (irqs_disabled())
		print_irqtrace_events(prev);

	if (regs)
		show_regs(regs);
	else
		dump_stack();
}

/*
 * Various schedule()-time debugging checks and statistics:
 */
static inline void schedule_debug(struct task_struct *prev)
{
	/*
	 * Test if we are atomic. Since do_exit() needs to call into
	 * schedule() atomically, we ignore that path for now.
	 * Otherwise, whine if we are scheduling when we should not be.
	 */
	if (unlikely(in_atomic_preempt_off() && !prev->exit_state))
		__schedule_bug(prev);

	profile_hit(SCHED_PROFILING, __builtin_return_address(0));

	schedstat_inc(this_rq(), sched_count);
#ifdef CONFIG_SCHEDSTATS
	if (unlikely(prev->lock_depth >= 0)) {
		schedstat_inc(this_rq(), bkl_count);
		schedstat_inc(prev, sched_info.bkl_count);
	}
#endif
}

static void put_prev_task(struct rq *rq, struct task_struct *prev)
{
	if (prev->state == TASK_RUNNING) {
		u64 runtime = prev->se.sum_exec_runtime;

		runtime -= prev->se.prev_sum_exec_runtime;
		runtime = min_t(u64, runtime, 2*sysctl_sched_migration_cost);

		/*
		 * In order to avoid avg_overlap growing stale when we are
		 * indeed overlapping and hence not getting put to sleep, grow
		 * the avg_overlap on preemption.
		 *
		 * We use the average preemption runtime because that
		 * correlates to the amount of cache footprint a task can
		 * build up.
		 */
		update_avg(&prev->se.avg_overlap, runtime);
	}
	prev->sched_class->put_prev_task(rq, prev);
}

/*
 * Pick up the highest-prio task:
 */
static inline struct task_struct *
pick_next_task(struct rq *rq)
{
	const struct sched_class *class;
	struct task_struct *p;

	/*
	 * Optimization: we know that if all tasks are in
	 * the fair class we can call that function directly:

	 * NOT IN LITMUS^RT!

	 * This breaks many assumptions in the plugins.
	 * Do not uncomment without thinking long and hard
	 * about how this affects global plugins such as GSN-EDF.

	if (rq->nr_running == rq->cfs.nr_running) {
		TRACE("taking shortcut in pick_next_task()\n");
		p = fair_sched_class.pick_next_task(rq);
		if (likely(p))
			return p;
	}
	*/

	class = sched_class_highest;
	for ( ; ; ) {
		p = class->pick_next_task(rq);
		if (p)
			return p;
		/*
		 * Will never be NULL as the idle class always
		 * returns a non-NULL p:
		 */
		class = class->next;
	}
}

/*
 * schedule() is the main scheduler function.
 */
asmlinkage void __sched schedule(void)
{
	struct task_struct *prev, *next;
	unsigned long *switch_count;
	struct rq *rq;
	int cpu;

need_resched:
	preempt_disable();
	cpu = smp_processor_id();
	rq = cpu_rq(cpu);
	rcu_sched_qs(cpu);
	prev = rq->curr;
	switch_count = &prev->nivcsw;

	release_kernel_lock(prev);
need_resched_nonpreemptible:
	TS_SCHED_START;
	sched_trace_task_switch_away(prev);

	schedule_debug(prev);

	if (sched_feat(HRTICK))
		hrtick_clear(rq);

	raw_spin_lock_irq(&rq->lock);
	update_rq_clock(rq);
	clear_tsk_need_resched(prev);

	if (prev->state && !(preempt_count() & PREEMPT_ACTIVE)) {
		if (unlikely(signal_pending_state(prev->state, prev)))
			prev->state = TASK_RUNNING;
		else
			deactivate_task(rq, prev, 1);
		switch_count = &prev->nvcsw;
	}

	pre_schedule(rq, prev);

	if (unlikely(!rq->nr_running))
		idle_balance(cpu, rq);

	put_prev_task(rq, prev);
	next = pick_next_task(rq);

	if (likely(prev != next)) {
		sched_info_switch(prev, next);
		perf_event_task_sched_out(prev, next);

		rq->nr_switches++;
		rq->curr = next;
		++*switch_count;

		TS_SCHED_END(next);
		TS_CXS_START(next);
		context_switch(rq, prev, next); /* unlocks the rq */
		TS_CXS_END(current);
		/*
		 * the context switch might have flipped the stack from under
		 * us, hence refresh the local variables.
		 */
		cpu = smp_processor_id();
		rq = cpu_rq(cpu);
<<<<<<< HEAD
	} else
		raw_spin_unlock_irq(&rq->lock);
=======
	} else {
		TS_SCHED_END(prev);
		spin_unlock_irq(&rq->lock);
	}

	sched_trace_task_switch_to(current);
>>>>>>> 7c1ff4c5

	post_schedule(rq);

	if (unlikely(reacquire_kernel_lock(current) < 0)) {
<<<<<<< HEAD
		prev = rq->curr;
		switch_count = &prev->nivcsw;
=======
>>>>>>> 7c1ff4c5
		goto need_resched_nonpreemptible;
	}

	preempt_enable_no_resched();

	if (need_resched())
		goto need_resched;

	if (srp_active())
		srp_ceiling_block();
}
EXPORT_SYMBOL(schedule);

#ifdef CONFIG_MUTEX_SPIN_ON_OWNER
/*
 * Look out! "owner" is an entirely speculative pointer
 * access and not reliable.
 */
int mutex_spin_on_owner(struct mutex *lock, struct thread_info *owner)
{
	unsigned int cpu;
	struct rq *rq;

	if (!sched_feat(OWNER_SPIN))
		return 0;

#ifdef CONFIG_DEBUG_PAGEALLOC
	/*
	 * Need to access the cpu field knowing that
	 * DEBUG_PAGEALLOC could have unmapped it if
	 * the mutex owner just released it and exited.
	 */
	if (probe_kernel_address(&owner->cpu, cpu))
		return 0;
#else
	cpu = owner->cpu;
#endif

	/*
	 * Even if the access succeeded (likely case),
	 * the cpu field may no longer be valid.
	 */
	if (cpu >= nr_cpumask_bits)
		return 0;

	/*
	 * We need to validate that we can do a
	 * get_cpu() and that we have the percpu area.
	 */
	if (!cpu_online(cpu))
		return 0;

	rq = cpu_rq(cpu);

	for (;;) {
		/*
		 * Owner changed, break to re-assess state.
		 */
		if (lock->owner != owner)
			break;

		/*
		 * Is that owner really running on that cpu?
		 */
		if (task_thread_info(rq->curr) != owner || need_resched())
			return 0;

		cpu_relax();
	}

	return 1;
}
#endif

#ifdef CONFIG_PREEMPT
/*
 * this is the entry point to schedule() from in-kernel preemption
 * off of preempt_enable. Kernel preemptions off return from interrupt
 * occur there and call schedule directly.
 */
asmlinkage void __sched preempt_schedule(void)
{
	struct thread_info *ti = current_thread_info();

	/*
	 * If there is a non-zero preempt_count or interrupts are disabled,
	 * we do not want to preempt the current task. Just return..
	 */
	if (likely(ti->preempt_count || irqs_disabled()))
		return;

	do {
		add_preempt_count(PREEMPT_ACTIVE);
		schedule();
		sub_preempt_count(PREEMPT_ACTIVE);

		/*
		 * Check again in case we missed a preemption opportunity
		 * between schedule and now.
		 */
		barrier();
	} while (need_resched());
}
EXPORT_SYMBOL(preempt_schedule);

/*
 * this is the entry point to schedule() from kernel preemption
 * off of irq context.
 * Note, that this is called and return with irqs disabled. This will
 * protect us against recursive calling from irq.
 */
asmlinkage void __sched preempt_schedule_irq(void)
{
	struct thread_info *ti = current_thread_info();

	/* Catch callers which need to be fixed */
	BUG_ON(ti->preempt_count || !irqs_disabled());

	do {
		add_preempt_count(PREEMPT_ACTIVE);
		local_irq_enable();
		schedule();
		local_irq_disable();
		sub_preempt_count(PREEMPT_ACTIVE);

		/*
		 * Check again in case we missed a preemption opportunity
		 * between schedule and now.
		 */
		barrier();
	} while (need_resched());
}

#endif /* CONFIG_PREEMPT */

int default_wake_function(wait_queue_t *curr, unsigned mode, int wake_flags,
			  void *key)
{
	return try_to_wake_up(curr->private, mode, wake_flags);
}
EXPORT_SYMBOL(default_wake_function);

/*
 * The core wakeup function. Non-exclusive wakeups (nr_exclusive == 0) just
 * wake everything up. If it's an exclusive wakeup (nr_exclusive == small +ve
 * number) then we wake all the non-exclusive tasks and one exclusive task.
 *
 * There are circumstances in which we can try to wake a task which has already
 * started to run but is not in state TASK_RUNNING. try_to_wake_up() returns
 * zero in this (rare) case, and we handle it by continuing to scan the queue.
 */
static void __wake_up_common(wait_queue_head_t *q, unsigned int mode,
			int nr_exclusive, int wake_flags, void *key)
{
	wait_queue_t *curr, *next;

	list_for_each_entry_safe(curr, next, &q->task_list, task_list) {
		unsigned flags = curr->flags;

		if (curr->func(curr, mode, wake_flags, key) &&
				(flags & WQ_FLAG_EXCLUSIVE) && !--nr_exclusive)
			break;
	}
}

/**
 * __wake_up - wake up threads blocked on a waitqueue.
 * @q: the waitqueue
 * @mode: which threads
 * @nr_exclusive: how many wake-one or wake-many threads to wake up
 * @key: is directly passed to the wakeup function
 *
 * It may be assumed that this function implies a write memory barrier before
 * changing the task state if and only if any tasks are woken up.
 */
void __wake_up(wait_queue_head_t *q, unsigned int mode,
			int nr_exclusive, void *key)
{
	unsigned long flags;

	spin_lock_irqsave(&q->lock, flags);
	__wake_up_common(q, mode, nr_exclusive, 0, key);
	spin_unlock_irqrestore(&q->lock, flags);
}
EXPORT_SYMBOL(__wake_up);

/*
 * Same as __wake_up but called with the spinlock in wait_queue_head_t held.
 */
void __wake_up_locked(wait_queue_head_t *q, unsigned int mode)
{
	__wake_up_common(q, mode, 1, 0, NULL);
}

void __wake_up_locked_key(wait_queue_head_t *q, unsigned int mode, void *key)
{
	__wake_up_common(q, mode, 1, 0, key);
}

/**
 * __wake_up_sync_key - wake up threads blocked on a waitqueue.
 * @q: the waitqueue
 * @mode: which threads
 * @nr_exclusive: how many wake-one or wake-many threads to wake up
 * @key: opaque value to be passed to wakeup targets
 *
 * The sync wakeup differs that the waker knows that it will schedule
 * away soon, so while the target thread will be woken up, it will not
 * be migrated to another CPU - ie. the two threads are 'synchronized'
 * with each other. This can prevent needless bouncing between CPUs.
 *
 * On UP it can prevent extra preemption.
 *
 * It may be assumed that this function implies a write memory barrier before
 * changing the task state if and only if any tasks are woken up.
 */
void __wake_up_sync_key(wait_queue_head_t *q, unsigned int mode,
			int nr_exclusive, void *key)
{
	unsigned long flags;
	int wake_flags = WF_SYNC;

	if (unlikely(!q))
		return;

	if (unlikely(!nr_exclusive))
		wake_flags = 0;

	spin_lock_irqsave(&q->lock, flags);
	__wake_up_common(q, mode, nr_exclusive, wake_flags, key);
	spin_unlock_irqrestore(&q->lock, flags);
}
EXPORT_SYMBOL_GPL(__wake_up_sync_key);

/*
 * __wake_up_sync - see __wake_up_sync_key()
 */
void __wake_up_sync(wait_queue_head_t *q, unsigned int mode, int nr_exclusive)
{
	__wake_up_sync_key(q, mode, nr_exclusive, NULL);
}
EXPORT_SYMBOL_GPL(__wake_up_sync);	/* For internal use only */

/**
 * complete: - signals a single thread waiting on this completion
 * @x:  holds the state of this particular completion
 *
 * This will wake up a single thread waiting on this completion. Threads will be
 * awakened in the same order in which they were queued.
 *
 * See also complete_all(), wait_for_completion() and related routines.
 *
 * It may be assumed that this function implies a write memory barrier before
 * changing the task state if and only if any tasks are woken up.
 */
void complete(struct completion *x)
{
	unsigned long flags;

	spin_lock_irqsave(&x->wait.lock, flags);
	x->done++;
	__wake_up_common(&x->wait, TASK_NORMAL, 1, 0, NULL);
	spin_unlock_irqrestore(&x->wait.lock, flags);
}
EXPORT_SYMBOL(complete);

/**
 * complete_all: - signals all threads waiting on this completion
 * @x:  holds the state of this particular completion
 *
 * This will wake up all threads waiting on this particular completion event.
 *
 * It may be assumed that this function implies a write memory barrier before
 * changing the task state if and only if any tasks are woken up.
 */
void complete_all(struct completion *x)
{
	unsigned long flags;

	spin_lock_irqsave(&x->wait.lock, flags);
	x->done += UINT_MAX/2;
	__wake_up_common(&x->wait, TASK_NORMAL, 0, 0, NULL);
	spin_unlock_irqrestore(&x->wait.lock, flags);
}
EXPORT_SYMBOL(complete_all);

void complete_n(struct completion *x, int n)
{
	unsigned long flags;

	spin_lock_irqsave(&x->wait.lock, flags);
	x->done += n;
	__wake_up_common(&x->wait, TASK_NORMAL, n, 0, NULL);
	spin_unlock_irqrestore(&x->wait.lock, flags);
}
EXPORT_SYMBOL(complete_n);

static inline long __sched
do_wait_for_common(struct completion *x, long timeout, int state)
{
	if (!x->done) {
		DECLARE_WAITQUEUE(wait, current);

		wait.flags |= WQ_FLAG_EXCLUSIVE;
		__add_wait_queue_tail(&x->wait, &wait);
		do {
			if (signal_pending_state(state, current)) {
				timeout = -ERESTARTSYS;
				break;
			}
			__set_current_state(state);
			spin_unlock_irq(&x->wait.lock);
			timeout = schedule_timeout(timeout);
			spin_lock_irq(&x->wait.lock);
		} while (!x->done && timeout);
		__remove_wait_queue(&x->wait, &wait);
		if (!x->done)
			return timeout;
	}
	x->done--;
	return timeout ?: 1;
}

static long __sched
wait_for_common(struct completion *x, long timeout, int state)
{
	might_sleep();

	spin_lock_irq(&x->wait.lock);
	timeout = do_wait_for_common(x, timeout, state);
	spin_unlock_irq(&x->wait.lock);
	return timeout;
}

/**
 * wait_for_completion: - waits for completion of a task
 * @x:  holds the state of this particular completion
 *
 * This waits to be signaled for completion of a specific task. It is NOT
 * interruptible and there is no timeout.
 *
 * See also similar routines (i.e. wait_for_completion_timeout()) with timeout
 * and interrupt capability. Also see complete().
 */
void __sched wait_for_completion(struct completion *x)
{
	wait_for_common(x, MAX_SCHEDULE_TIMEOUT, TASK_UNINTERRUPTIBLE);
}
EXPORT_SYMBOL(wait_for_completion);

/**
 * wait_for_completion_timeout: - waits for completion of a task (w/timeout)
 * @x:  holds the state of this particular completion
 * @timeout:  timeout value in jiffies
 *
 * This waits for either a completion of a specific task to be signaled or for a
 * specified timeout to expire. The timeout is in jiffies. It is not
 * interruptible.
 */
unsigned long __sched
wait_for_completion_timeout(struct completion *x, unsigned long timeout)
{
	return wait_for_common(x, timeout, TASK_UNINTERRUPTIBLE);
}
EXPORT_SYMBOL(wait_for_completion_timeout);

/**
 * wait_for_completion_interruptible: - waits for completion of a task (w/intr)
 * @x:  holds the state of this particular completion
 *
 * This waits for completion of a specific task to be signaled. It is
 * interruptible.
 */
int __sched wait_for_completion_interruptible(struct completion *x)
{
	long t = wait_for_common(x, MAX_SCHEDULE_TIMEOUT, TASK_INTERRUPTIBLE);
	if (t == -ERESTARTSYS)
		return t;
	return 0;
}
EXPORT_SYMBOL(wait_for_completion_interruptible);

/**
 * wait_for_completion_interruptible_timeout: - waits for completion (w/(to,intr))
 * @x:  holds the state of this particular completion
 * @timeout:  timeout value in jiffies
 *
 * This waits for either a completion of a specific task to be signaled or for a
 * specified timeout to expire. It is interruptible. The timeout is in jiffies.
 */
unsigned long __sched
wait_for_completion_interruptible_timeout(struct completion *x,
					  unsigned long timeout)
{
	return wait_for_common(x, timeout, TASK_INTERRUPTIBLE);
}
EXPORT_SYMBOL(wait_for_completion_interruptible_timeout);

/**
 * wait_for_completion_killable: - waits for completion of a task (killable)
 * @x:  holds the state of this particular completion
 *
 * This waits to be signaled for completion of a specific task. It can be
 * interrupted by a kill signal.
 */
int __sched wait_for_completion_killable(struct completion *x)
{
	long t = wait_for_common(x, MAX_SCHEDULE_TIMEOUT, TASK_KILLABLE);
	if (t == -ERESTARTSYS)
		return t;
	return 0;
}
EXPORT_SYMBOL(wait_for_completion_killable);

/**
 *	try_wait_for_completion - try to decrement a completion without blocking
 *	@x:	completion structure
 *
 *	Returns: 0 if a decrement cannot be done without blocking
 *		 1 if a decrement succeeded.
 *
 *	If a completion is being used as a counting completion,
 *	attempt to decrement the counter without blocking. This
 *	enables us to avoid waiting if the resource the completion
 *	is protecting is not available.
 */
bool try_wait_for_completion(struct completion *x)
{
	unsigned long flags;
	int ret = 1;

	spin_lock_irqsave(&x->wait.lock, flags);
	if (!x->done)
		ret = 0;
	else
		x->done--;
	spin_unlock_irqrestore(&x->wait.lock, flags);
	return ret;
}
EXPORT_SYMBOL(try_wait_for_completion);

/**
 *	completion_done - Test to see if a completion has any waiters
 *	@x:	completion structure
 *
 *	Returns: 0 if there are waiters (wait_for_completion() in progress)
 *		 1 if there are no waiters.
 *
 */
bool completion_done(struct completion *x)
{
	unsigned long flags;
	int ret = 1;

	spin_lock_irqsave(&x->wait.lock, flags);
	if (!x->done)
		ret = 0;
	spin_unlock_irqrestore(&x->wait.lock, flags);
	return ret;
}
EXPORT_SYMBOL(completion_done);

static long __sched
sleep_on_common(wait_queue_head_t *q, int state, long timeout)
{
	unsigned long flags;
	wait_queue_t wait;

	init_waitqueue_entry(&wait, current);

	__set_current_state(state);

	spin_lock_irqsave(&q->lock, flags);
	__add_wait_queue(q, &wait);
	spin_unlock(&q->lock);
	timeout = schedule_timeout(timeout);
	spin_lock_irq(&q->lock);
	__remove_wait_queue(q, &wait);
	spin_unlock_irqrestore(&q->lock, flags);

	return timeout;
}

void __sched interruptible_sleep_on(wait_queue_head_t *q)
{
	sleep_on_common(q, TASK_INTERRUPTIBLE, MAX_SCHEDULE_TIMEOUT);
}
EXPORT_SYMBOL(interruptible_sleep_on);

long __sched
interruptible_sleep_on_timeout(wait_queue_head_t *q, long timeout)
{
	return sleep_on_common(q, TASK_INTERRUPTIBLE, timeout);
}
EXPORT_SYMBOL(interruptible_sleep_on_timeout);

void __sched sleep_on(wait_queue_head_t *q)
{
	sleep_on_common(q, TASK_UNINTERRUPTIBLE, MAX_SCHEDULE_TIMEOUT);
}
EXPORT_SYMBOL(sleep_on);

long __sched sleep_on_timeout(wait_queue_head_t *q, long timeout)
{
	return sleep_on_common(q, TASK_UNINTERRUPTIBLE, timeout);
}
EXPORT_SYMBOL(sleep_on_timeout);

#ifdef CONFIG_RT_MUTEXES

/*
 * rt_mutex_setprio - set the current priority of a task
 * @p: task
 * @prio: prio value (kernel-internal form)
 *
 * This function changes the 'effective' priority of a task. It does
 * not touch ->normal_prio like __setscheduler().
 *
 * Used by the rt_mutex code to implement priority inheritance logic.
 */
void rt_mutex_setprio(struct task_struct *p, int prio)
{
	unsigned long flags;
	int oldprio, on_rq, running;
	struct rq *rq;
	const struct sched_class *prev_class;

	BUG_ON(prio < 0 || prio > MAX_PRIO);

	rq = task_rq_lock(p, &flags);
	update_rq_clock(rq);

	oldprio = p->prio;
	prev_class = p->sched_class;
	on_rq = p->se.on_rq;
	running = task_current(rq, p);
	if (on_rq)
		dequeue_task(rq, p, 0);
	if (running)
		p->sched_class->put_prev_task(rq, p);

	if (rt_prio(prio))
		p->sched_class = &rt_sched_class;
	else
		p->sched_class = &fair_sched_class;

	p->prio = prio;

	if (running)
		p->sched_class->set_curr_task(rq);
	if (on_rq) {
		enqueue_task(rq, p, 0, oldprio < prio);

		check_class_changed(rq, p, prev_class, oldprio, running);
	}
	task_rq_unlock(rq, &flags);
}

#endif

void set_user_nice(struct task_struct *p, long nice)
{
	int old_prio, delta, on_rq;
	unsigned long flags;
	struct rq *rq;

	if (TASK_NICE(p) == nice || nice < -20 || nice > 19)
		return;
	/*
	 * We have to be careful, if called from sys_setpriority(),
	 * the task might be in the middle of scheduling on another CPU.
	 */
	rq = task_rq_lock(p, &flags);
	update_rq_clock(rq);
	/*
	 * The RT priorities are set via sched_setscheduler(), but we still
	 * allow the 'normal' nice value to be set - but as expected
	 * it wont have any effect on scheduling until the task is
	 * SCHED_FIFO/SCHED_RR:
	 */
	if (task_has_rt_policy(p)) {
		p->static_prio = NICE_TO_PRIO(nice);
		goto out_unlock;
	}
	on_rq = p->se.on_rq;
	if (on_rq)
		dequeue_task(rq, p, 0);

	p->static_prio = NICE_TO_PRIO(nice);
	set_load_weight(p);
	old_prio = p->prio;
	p->prio = effective_prio(p);
	delta = p->prio - old_prio;

	if (on_rq) {
		enqueue_task(rq, p, 0, false);
		/*
		 * If the task increased its priority or is running and
		 * lowered its priority, then reschedule its CPU:
		 */
		if (delta < 0 || (delta > 0 && task_running(rq, p)))
			resched_task(rq->curr);
	}
out_unlock:
	task_rq_unlock(rq, &flags);
}
EXPORT_SYMBOL(set_user_nice);

/*
 * can_nice - check if a task can reduce its nice value
 * @p: task
 * @nice: nice value
 */
int can_nice(const struct task_struct *p, const int nice)
{
	/* convert nice value [19,-20] to rlimit style value [1,40] */
	int nice_rlim = 20 - nice;

	return (nice_rlim <= task_rlimit(p, RLIMIT_NICE) ||
		capable(CAP_SYS_NICE));
}

#ifdef __ARCH_WANT_SYS_NICE

/*
 * sys_nice - change the priority of the current process.
 * @increment: priority increment
 *
 * sys_setpriority is a more generic, but much slower function that
 * does similar things.
 */
SYSCALL_DEFINE1(nice, int, increment)
{
	long nice, retval;

	/*
	 * Setpriority might change our priority at the same moment.
	 * We don't have to worry. Conceptually one call occurs first
	 * and we have a single winner.
	 */
	if (increment < -40)
		increment = -40;
	if (increment > 40)
		increment = 40;

	nice = TASK_NICE(current) + increment;
	if (nice < -20)
		nice = -20;
	if (nice > 19)
		nice = 19;

	if (increment < 0 && !can_nice(current, nice))
		return -EPERM;

	retval = security_task_setnice(current, nice);
	if (retval)
		return retval;

	set_user_nice(current, nice);
	return 0;
}

#endif

/**
 * task_prio - return the priority value of a given task.
 * @p: the task in question.
 *
 * This is the priority value as seen by users in /proc.
 * RT tasks are offset by -200. Normal tasks are centered
 * around 0, value goes from -16 to +15.
 */
int task_prio(const struct task_struct *p)
{
	return p->prio - MAX_RT_PRIO;
}

/**
 * task_nice - return the nice value of a given task.
 * @p: the task in question.
 */
int task_nice(const struct task_struct *p)
{
	return TASK_NICE(p);
}
EXPORT_SYMBOL(task_nice);

/**
 * idle_cpu - is a given cpu idle currently?
 * @cpu: the processor in question.
 */
int idle_cpu(int cpu)
{
	return cpu_curr(cpu) == cpu_rq(cpu)->idle;
}

/**
 * idle_task - return the idle task for a given cpu.
 * @cpu: the processor in question.
 */
struct task_struct *idle_task(int cpu)
{
	return cpu_rq(cpu)->idle;
}

/**
 * find_process_by_pid - find a process with a matching PID value.
 * @pid: the pid in question.
 */
static struct task_struct *find_process_by_pid(pid_t pid)
{
	return pid ? find_task_by_vpid(pid) : current;
}

/* Actually do priority change: must hold rq lock. */
static void
__setscheduler(struct rq *rq, struct task_struct *p, int policy, int prio)
{
	BUG_ON(p->se.on_rq);

	p->policy = policy;
<<<<<<< HEAD
=======
	switch (p->policy) {
	case SCHED_NORMAL:
	case SCHED_BATCH:
	case SCHED_IDLE:
		p->sched_class = &fair_sched_class;
		break;
	case SCHED_FIFO:
	case SCHED_RR:
		p->sched_class = &rt_sched_class;
		break;
	case SCHED_LITMUS:
		p->sched_class = &litmus_sched_class;
		break;
	}

>>>>>>> 7c1ff4c5
	p->rt_priority = prio;
	p->normal_prio = normal_prio(p);
	/* we are holding p->pi_lock already */
	p->prio = rt_mutex_getprio(p);
	if (rt_prio(p->prio))
		p->sched_class = &rt_sched_class;
	else
		p->sched_class = &fair_sched_class;
	set_load_weight(p);
}

/*
 * check the target process has a UID that matches the current process's
 */
static bool check_same_owner(struct task_struct *p)
{
	const struct cred *cred = current_cred(), *pcred;
	bool match;

	rcu_read_lock();
	pcred = __task_cred(p);
	match = (cred->euid == pcred->euid ||
		 cred->euid == pcred->uid);
	rcu_read_unlock();
	return match;
}

static int __sched_setscheduler(struct task_struct *p, int policy,
				struct sched_param *param, bool user)
{
	int retval, oldprio, oldpolicy = -1, on_rq, running;
	unsigned long flags;
	const struct sched_class *prev_class;
	struct rq *rq;
	int reset_on_fork;

	/* may grab non-irq protected spin_locks */
	BUG_ON(in_interrupt());
recheck:
	/* double check policy once rq lock held */
	if (policy < 0) {
		reset_on_fork = p->sched_reset_on_fork;
		policy = oldpolicy = p->policy;
	} else {
		reset_on_fork = !!(policy & SCHED_RESET_ON_FORK);
		policy &= ~SCHED_RESET_ON_FORK;

		if (policy != SCHED_FIFO && policy != SCHED_RR &&
				policy != SCHED_NORMAL && policy != SCHED_BATCH &&
				policy != SCHED_IDLE && policy != SCHED_LITMUS)
			return -EINVAL;
	}

	/*
	 * Valid priorities for SCHED_FIFO and SCHED_RR are
	 * 1..MAX_USER_RT_PRIO-1, valid priority for SCHED_NORMAL,
	 * SCHED_BATCH and SCHED_IDLE is 0.
	 */
	if (param->sched_priority < 0 ||
	    (p->mm && param->sched_priority > MAX_USER_RT_PRIO-1) ||
	    (!p->mm && param->sched_priority > MAX_RT_PRIO-1))
		return -EINVAL;
	if (rt_policy(policy) != (param->sched_priority != 0))
		return -EINVAL;
	if (policy == SCHED_LITMUS && policy == p->policy)
		return -EINVAL;

	/*
	 * Allow unprivileged RT tasks to decrease priority:
	 */
	if (user && !capable(CAP_SYS_NICE)) {
		if (rt_policy(policy)) {
			unsigned long rlim_rtprio;

			if (!lock_task_sighand(p, &flags))
				return -ESRCH;
			rlim_rtprio = task_rlimit(p, RLIMIT_RTPRIO);
			unlock_task_sighand(p, &flags);

			/* can't set/change the rt policy */
			if (policy != p->policy && !rlim_rtprio)
				return -EPERM;

			/* can't increase priority */
			if (param->sched_priority > p->rt_priority &&
			    param->sched_priority > rlim_rtprio)
				return -EPERM;
		}
		/*
		 * Like positive nice levels, dont allow tasks to
		 * move out of SCHED_IDLE either:
		 */
		if (p->policy == SCHED_IDLE && policy != SCHED_IDLE)
			return -EPERM;

		/* can't change other user's priorities */
		if (!check_same_owner(p))
			return -EPERM;

		/* Normal users shall not reset the sched_reset_on_fork flag */
		if (p->sched_reset_on_fork && !reset_on_fork)
			return -EPERM;
	}

	if (user) {
#ifdef CONFIG_RT_GROUP_SCHED
		/*
		 * Do not allow realtime tasks into groups that have no runtime
		 * assigned.
		 */
		if (rt_bandwidth_enabled() && rt_policy(policy) &&
				task_group(p)->rt_bandwidth.rt_runtime == 0)
			return -EPERM;
#endif

		retval = security_task_setscheduler(p, policy, param);
		if (retval)
			return retval;
	}

	if (policy == SCHED_LITMUS) {
		retval = litmus_admit_task(p);
		if (retval)
			return retval;
	}

	/*
	 * make sure no PI-waiters arrive (or leave) while we are
	 * changing the priority of the task:
	 */
	raw_spin_lock_irqsave(&p->pi_lock, flags);
	/*
	 * To be able to change p->policy safely, the apropriate
	 * runqueue lock must be held.
	 */
	rq = __task_rq_lock(p);
	/* recheck policy now with rq lock held */
	if (unlikely(oldpolicy != -1 && oldpolicy != p->policy)) {
		policy = oldpolicy = -1;
		__task_rq_unlock(rq);
		raw_spin_unlock_irqrestore(&p->pi_lock, flags);
		goto recheck;
	}
	update_rq_clock(rq);
	on_rq = p->se.on_rq;
	running = task_current(rq, p);
	if (on_rq)
		deactivate_task(rq, p, 0);
	if (running)
		p->sched_class->put_prev_task(rq, p);

	p->sched_reset_on_fork = reset_on_fork;

	if (p->policy == SCHED_LITMUS)
		litmus_exit_task(p);

	oldprio = p->prio;
	prev_class = p->sched_class;
	__setscheduler(rq, p, policy, param->sched_priority);

	if (policy == SCHED_LITMUS) {
		p->rt_param.stack_in_use = running ? rq->cpu : NO_CPU;
		p->rt_param.present = running;
		litmus->task_new(p, on_rq, running);
	}

	if (running)
		p->sched_class->set_curr_task(rq);
	if (on_rq) {
		activate_task(rq, p, 0);

		check_class_changed(rq, p, prev_class, oldprio, running);
	}
	__task_rq_unlock(rq);
	raw_spin_unlock_irqrestore(&p->pi_lock, flags);

	rt_mutex_adjust_pi(p);

	return 0;
}

/**
 * sched_setscheduler - change the scheduling policy and/or RT priority of a thread.
 * @p: the task in question.
 * @policy: new policy.
 * @param: structure containing the new RT priority.
 *
 * NOTE that the task may be already dead.
 */
int sched_setscheduler(struct task_struct *p, int policy,
		       struct sched_param *param)
{
	return __sched_setscheduler(p, policy, param, true);
}
EXPORT_SYMBOL_GPL(sched_setscheduler);

/**
 * sched_setscheduler_nocheck - change the scheduling policy and/or RT priority of a thread from kernelspace.
 * @p: the task in question.
 * @policy: new policy.
 * @param: structure containing the new RT priority.
 *
 * Just like sched_setscheduler, only don't bother checking if the
 * current context has permission.  For example, this is needed in
 * stop_machine(): we create temporary high priority worker threads,
 * but our caller might not have that capability.
 */
int sched_setscheduler_nocheck(struct task_struct *p, int policy,
			       struct sched_param *param)
{
	return __sched_setscheduler(p, policy, param, false);
}

static int
do_sched_setscheduler(pid_t pid, int policy, struct sched_param __user *param)
{
	struct sched_param lparam;
	struct task_struct *p;
	int retval;

	if (!param || pid < 0)
		return -EINVAL;
	if (copy_from_user(&lparam, param, sizeof(struct sched_param)))
		return -EFAULT;

	rcu_read_lock();
	retval = -ESRCH;
	p = find_process_by_pid(pid);
	if (p != NULL)
		retval = sched_setscheduler(p, policy, &lparam);
	rcu_read_unlock();

	return retval;
}

/**
 * sys_sched_setscheduler - set/change the scheduler policy and RT priority
 * @pid: the pid in question.
 * @policy: new policy.
 * @param: structure containing the new RT priority.
 */
SYSCALL_DEFINE3(sched_setscheduler, pid_t, pid, int, policy,
		struct sched_param __user *, param)
{
	/* negative values for policy are not valid */
	if (policy < 0)
		return -EINVAL;

	return do_sched_setscheduler(pid, policy, param);
}

/**
 * sys_sched_setparam - set/change the RT priority of a thread
 * @pid: the pid in question.
 * @param: structure containing the new RT priority.
 */
SYSCALL_DEFINE2(sched_setparam, pid_t, pid, struct sched_param __user *, param)
{
	return do_sched_setscheduler(pid, -1, param);
}

/**
 * sys_sched_getscheduler - get the policy (scheduling class) of a thread
 * @pid: the pid in question.
 */
SYSCALL_DEFINE1(sched_getscheduler, pid_t, pid)
{
	struct task_struct *p;
	int retval;

	if (pid < 0)
		return -EINVAL;

	retval = -ESRCH;
	rcu_read_lock();
	p = find_process_by_pid(pid);
	if (p) {
		retval = security_task_getscheduler(p);
		if (!retval)
			retval = p->policy
				| (p->sched_reset_on_fork ? SCHED_RESET_ON_FORK : 0);
	}
	rcu_read_unlock();
	return retval;
}

/**
 * sys_sched_getparam - get the RT priority of a thread
 * @pid: the pid in question.
 * @param: structure containing the RT priority.
 */
SYSCALL_DEFINE2(sched_getparam, pid_t, pid, struct sched_param __user *, param)
{
	struct sched_param lp;
	struct task_struct *p;
	int retval;

	if (!param || pid < 0)
		return -EINVAL;

	rcu_read_lock();
	p = find_process_by_pid(pid);
	retval = -ESRCH;
	if (!p)
		goto out_unlock;

	retval = security_task_getscheduler(p);
	if (retval)
		goto out_unlock;

	lp.sched_priority = p->rt_priority;
	rcu_read_unlock();

	/*
	 * This one might sleep, we cannot do it with a spinlock held ...
	 */
	retval = copy_to_user(param, &lp, sizeof(*param)) ? -EFAULT : 0;

	return retval;

out_unlock:
	rcu_read_unlock();
	return retval;
}

long sched_setaffinity(pid_t pid, const struct cpumask *in_mask)
{
	cpumask_var_t cpus_allowed, new_mask;
	struct task_struct *p;
	int retval;

	get_online_cpus();
	rcu_read_lock();

	p = find_process_by_pid(pid);
<<<<<<< HEAD
	if (!p) {
		rcu_read_unlock();
=======
	/* Don't set affinity if task not found and for LITMUS tasks */
	if (!p || is_realtime(p)) {
		read_unlock(&tasklist_lock);
>>>>>>> 7c1ff4c5
		put_online_cpus();
		return p ? -EPERM : -ESRCH;
	}

	/* Prevent p going away */
	get_task_struct(p);
	rcu_read_unlock();

	if (!alloc_cpumask_var(&cpus_allowed, GFP_KERNEL)) {
		retval = -ENOMEM;
		goto out_put_task;
	}
	if (!alloc_cpumask_var(&new_mask, GFP_KERNEL)) {
		retval = -ENOMEM;
		goto out_free_cpus_allowed;
	}
	retval = -EPERM;
	if (!check_same_owner(p) && !capable(CAP_SYS_NICE))
		goto out_unlock;

	retval = security_task_setscheduler(p, 0, NULL);
	if (retval)
		goto out_unlock;

	cpuset_cpus_allowed(p, cpus_allowed);
	cpumask_and(new_mask, in_mask, cpus_allowed);
 again:
	retval = set_cpus_allowed_ptr(p, new_mask);

	if (!retval) {
		cpuset_cpus_allowed(p, cpus_allowed);
		if (!cpumask_subset(new_mask, cpus_allowed)) {
			/*
			 * We must have raced with a concurrent cpuset
			 * update. Just reset the cpus_allowed to the
			 * cpuset's cpus_allowed
			 */
			cpumask_copy(new_mask, cpus_allowed);
			goto again;
		}
	}
out_unlock:
	free_cpumask_var(new_mask);
out_free_cpus_allowed:
	free_cpumask_var(cpus_allowed);
out_put_task:
	put_task_struct(p);
	put_online_cpus();
	return retval;
}

static int get_user_cpu_mask(unsigned long __user *user_mask_ptr, unsigned len,
			     struct cpumask *new_mask)
{
	if (len < cpumask_size())
		cpumask_clear(new_mask);
	else if (len > cpumask_size())
		len = cpumask_size();

	return copy_from_user(new_mask, user_mask_ptr, len) ? -EFAULT : 0;
}

/**
 * sys_sched_setaffinity - set the cpu affinity of a process
 * @pid: pid of the process
 * @len: length in bytes of the bitmask pointed to by user_mask_ptr
 * @user_mask_ptr: user-space pointer to the new cpu mask
 */
SYSCALL_DEFINE3(sched_setaffinity, pid_t, pid, unsigned int, len,
		unsigned long __user *, user_mask_ptr)
{
	cpumask_var_t new_mask;
	int retval;

	if (!alloc_cpumask_var(&new_mask, GFP_KERNEL))
		return -ENOMEM;

	retval = get_user_cpu_mask(user_mask_ptr, len, new_mask);
	if (retval == 0)
		retval = sched_setaffinity(pid, new_mask);
	free_cpumask_var(new_mask);
	return retval;
}

long sched_getaffinity(pid_t pid, struct cpumask *mask)
{
	struct task_struct *p;
	unsigned long flags;
	struct rq *rq;
	int retval;

	get_online_cpus();
	rcu_read_lock();

	retval = -ESRCH;
	p = find_process_by_pid(pid);
	if (!p)
		goto out_unlock;

	retval = security_task_getscheduler(p);
	if (retval)
		goto out_unlock;

	rq = task_rq_lock(p, &flags);
	cpumask_and(mask, &p->cpus_allowed, cpu_online_mask);
	task_rq_unlock(rq, &flags);

out_unlock:
	rcu_read_unlock();
	put_online_cpus();

	return retval;
}

/**
 * sys_sched_getaffinity - get the cpu affinity of a process
 * @pid: pid of the process
 * @len: length in bytes of the bitmask pointed to by user_mask_ptr
 * @user_mask_ptr: user-space pointer to hold the current cpu mask
 */
SYSCALL_DEFINE3(sched_getaffinity, pid_t, pid, unsigned int, len,
		unsigned long __user *, user_mask_ptr)
{
	int ret;
	cpumask_var_t mask;

	if ((len * BITS_PER_BYTE) < nr_cpu_ids)
		return -EINVAL;
	if (len & (sizeof(unsigned long)-1))
		return -EINVAL;

	if (!alloc_cpumask_var(&mask, GFP_KERNEL))
		return -ENOMEM;

	ret = sched_getaffinity(pid, mask);
	if (ret == 0) {
		size_t retlen = min_t(size_t, len, cpumask_size());

		if (copy_to_user(user_mask_ptr, mask, retlen))
			ret = -EFAULT;
		else
			ret = retlen;
	}
	free_cpumask_var(mask);

	return ret;
}

/**
 * sys_sched_yield - yield the current processor to other threads.
 *
 * This function yields the current CPU to other tasks. If there are no
 * other threads running on this CPU then this function will return.
 */
SYSCALL_DEFINE0(sched_yield)
{
	struct rq *rq = this_rq_lock();

	schedstat_inc(rq, yld_count);
	current->sched_class->yield_task(rq);

	/*
	 * Since we are going to call schedule() anyway, there's
	 * no need to preempt or enable interrupts:
	 */
	__release(rq->lock);
	spin_release(&rq->lock.dep_map, 1, _THIS_IP_);
	do_raw_spin_unlock(&rq->lock);
	preempt_enable_no_resched();

	schedule();

	return 0;
}

static inline int should_resched(void)
{
	return need_resched() && !(preempt_count() & PREEMPT_ACTIVE);
}

static void __cond_resched(void)
{
	add_preempt_count(PREEMPT_ACTIVE);
	schedule();
	sub_preempt_count(PREEMPT_ACTIVE);
}

int __sched _cond_resched(void)
{
	if (should_resched()) {
		__cond_resched();
		return 1;
	}
	return 0;
}
EXPORT_SYMBOL(_cond_resched);

/*
 * __cond_resched_lock() - if a reschedule is pending, drop the given lock,
 * call schedule, and on return reacquire the lock.
 *
 * This works OK both with and without CONFIG_PREEMPT. We do strange low-level
 * operations here to prevent schedule() from being called twice (once via
 * spin_unlock(), once by hand).
 */
int __cond_resched_lock(spinlock_t *lock)
{
	int resched = should_resched();
	int ret = 0;

	lockdep_assert_held(lock);

	if (spin_needbreak(lock) || resched) {
		spin_unlock(lock);
		if (resched)
			__cond_resched();
		else
			cpu_relax();
		ret = 1;
		spin_lock(lock);
	}
	return ret;
}
EXPORT_SYMBOL(__cond_resched_lock);

int __sched __cond_resched_softirq(void)
{
	BUG_ON(!in_softirq());

	if (should_resched()) {
		local_bh_enable();
		__cond_resched();
		local_bh_disable();
		return 1;
	}
	return 0;
}
EXPORT_SYMBOL(__cond_resched_softirq);

/**
 * yield - yield the current processor to other threads.
 *
 * This is a shortcut for kernel-space yielding - it marks the
 * thread runnable and calls sys_sched_yield().
 */
void __sched yield(void)
{
	set_current_state(TASK_RUNNING);
	sys_sched_yield();
}
EXPORT_SYMBOL(yield);

/*
 * This task is about to go to sleep on IO. Increment rq->nr_iowait so
 * that process accounting knows that this is a task in IO wait state.
 */
void __sched io_schedule(void)
{
	struct rq *rq = raw_rq();

	delayacct_blkio_start();
	atomic_inc(&rq->nr_iowait);
	current->in_iowait = 1;
	schedule();
	current->in_iowait = 0;
	atomic_dec(&rq->nr_iowait);
	delayacct_blkio_end();
}
EXPORT_SYMBOL(io_schedule);

long __sched io_schedule_timeout(long timeout)
{
	struct rq *rq = raw_rq();
	long ret;

	delayacct_blkio_start();
	atomic_inc(&rq->nr_iowait);
	current->in_iowait = 1;
	ret = schedule_timeout(timeout);
	current->in_iowait = 0;
	atomic_dec(&rq->nr_iowait);
	delayacct_blkio_end();
	return ret;
}

/**
 * sys_sched_get_priority_max - return maximum RT priority.
 * @policy: scheduling class.
 *
 * this syscall returns the maximum rt_priority that can be used
 * by a given scheduling class.
 */
SYSCALL_DEFINE1(sched_get_priority_max, int, policy)
{
	int ret = -EINVAL;

	switch (policy) {
	case SCHED_FIFO:
	case SCHED_RR:
		ret = MAX_USER_RT_PRIO-1;
		break;
	case SCHED_NORMAL:
	case SCHED_BATCH:
	case SCHED_IDLE:
		ret = 0;
		break;
	}
	return ret;
}

/**
 * sys_sched_get_priority_min - return minimum RT priority.
 * @policy: scheduling class.
 *
 * this syscall returns the minimum rt_priority that can be used
 * by a given scheduling class.
 */
SYSCALL_DEFINE1(sched_get_priority_min, int, policy)
{
	int ret = -EINVAL;

	switch (policy) {
	case SCHED_FIFO:
	case SCHED_RR:
		ret = 1;
		break;
	case SCHED_NORMAL:
	case SCHED_BATCH:
	case SCHED_IDLE:
		ret = 0;
	}
	return ret;
}

/**
 * sys_sched_rr_get_interval - return the default timeslice of a process.
 * @pid: pid of the process.
 * @interval: userspace pointer to the timeslice value.
 *
 * this syscall writes the default timeslice value of a given process
 * into the user-space timespec buffer. A value of '0' means infinity.
 */
SYSCALL_DEFINE2(sched_rr_get_interval, pid_t, pid,
		struct timespec __user *, interval)
{
	struct task_struct *p;
	unsigned int time_slice;
	unsigned long flags;
	struct rq *rq;
	int retval;
	struct timespec t;

	if (pid < 0)
		return -EINVAL;

	retval = -ESRCH;
	rcu_read_lock();
	p = find_process_by_pid(pid);
	if (!p)
		goto out_unlock;

	retval = security_task_getscheduler(p);
	if (retval)
		goto out_unlock;

	rq = task_rq_lock(p, &flags);
	time_slice = p->sched_class->get_rr_interval(rq, p);
	task_rq_unlock(rq, &flags);

	rcu_read_unlock();
	jiffies_to_timespec(time_slice, &t);
	retval = copy_to_user(interval, &t, sizeof(t)) ? -EFAULT : 0;
	return retval;

out_unlock:
	rcu_read_unlock();
	return retval;
}

static const char stat_nam[] = TASK_STATE_TO_CHAR_STR;

void sched_show_task(struct task_struct *p)
{
	unsigned long free = 0;
	unsigned state;

	state = p->state ? __ffs(p->state) + 1 : 0;
	printk(KERN_INFO "%-13.13s %c", p->comm,
		state < sizeof(stat_nam) - 1 ? stat_nam[state] : '?');
#if BITS_PER_LONG == 32
	if (state == TASK_RUNNING)
		printk(KERN_CONT " running  ");
	else
		printk(KERN_CONT " %08lx ", thread_saved_pc(p));
#else
	if (state == TASK_RUNNING)
		printk(KERN_CONT "  running task    ");
	else
		printk(KERN_CONT " %016lx ", thread_saved_pc(p));
#endif
#ifdef CONFIG_DEBUG_STACK_USAGE
	free = stack_not_used(p);
#endif
	printk(KERN_CONT "%5lu %5d %6d 0x%08lx\n", free,
		task_pid_nr(p), task_pid_nr(p->real_parent),
		(unsigned long)task_thread_info(p)->flags);

	show_stack(p, NULL);
}

void show_state_filter(unsigned long state_filter)
{
	struct task_struct *g, *p;

#if BITS_PER_LONG == 32
	printk(KERN_INFO
		"  task                PC stack   pid father\n");
#else
	printk(KERN_INFO
		"  task                        PC stack   pid father\n");
#endif
	read_lock(&tasklist_lock);
	do_each_thread(g, p) {
		/*
		 * reset the NMI-timeout, listing all files on a slow
		 * console might take alot of time:
		 */
		touch_nmi_watchdog();
		if (!state_filter || (p->state & state_filter))
			sched_show_task(p);
	} while_each_thread(g, p);

	touch_all_softlockup_watchdogs();

#ifdef CONFIG_SCHED_DEBUG
	sysrq_sched_debug_show();
#endif
	read_unlock(&tasklist_lock);
	/*
	 * Only show locks if all tasks are dumped:
	 */
	if (!state_filter)
		debug_show_all_locks();
}

void __cpuinit init_idle_bootup_task(struct task_struct *idle)
{
	idle->sched_class = &idle_sched_class;
}

/**
 * init_idle - set up an idle thread for a given CPU
 * @idle: task in question
 * @cpu: cpu the idle task belongs to
 *
 * NOTE: this function does not set the idle thread's NEED_RESCHED
 * flag, to make booting more robust.
 */
void __cpuinit init_idle(struct task_struct *idle, int cpu)
{
	struct rq *rq = cpu_rq(cpu);
	unsigned long flags;

	raw_spin_lock_irqsave(&rq->lock, flags);

	__sched_fork(idle);
	idle->state = TASK_RUNNING;
	idle->se.exec_start = sched_clock();

	cpumask_copy(&idle->cpus_allowed, cpumask_of(cpu));
	__set_task_cpu(idle, cpu);

	rq->curr = rq->idle = idle;
#if defined(CONFIG_SMP) && defined(__ARCH_WANT_UNLOCKED_CTXSW)
	idle->oncpu = 1;
#endif
	raw_spin_unlock_irqrestore(&rq->lock, flags);

	/* Set the preempt count _outside_ the spinlocks! */
#if defined(CONFIG_PREEMPT)
	task_thread_info(idle)->preempt_count = (idle->lock_depth >= 0);
#else
	task_thread_info(idle)->preempt_count = 0;
#endif
	/*
	 * The idle tasks have their own, simple scheduling class:
	 */
	idle->sched_class = &idle_sched_class;
	ftrace_graph_init_task(idle);
}

/*
 * In a system that switches off the HZ timer nohz_cpu_mask
 * indicates which cpus entered this state. This is used
 * in the rcu update to wait only for active cpus. For system
 * which do not switch off the HZ timer nohz_cpu_mask should
 * always be CPU_BITS_NONE.
 */
cpumask_var_t nohz_cpu_mask;

/*
 * Increase the granularity value when there are more CPUs,
 * because with more CPUs the 'effective latency' as visible
 * to users decreases. But the relationship is not linear,
 * so pick a second-best guess by going with the log2 of the
 * number of CPUs.
 *
 * This idea comes from the SD scheduler of Con Kolivas:
 */
static int get_update_sysctl_factor(void)
{
	unsigned int cpus = min_t(int, num_online_cpus(), 8);
	unsigned int factor;

	switch (sysctl_sched_tunable_scaling) {
	case SCHED_TUNABLESCALING_NONE:
		factor = 1;
		break;
	case SCHED_TUNABLESCALING_LINEAR:
		factor = cpus;
		break;
	case SCHED_TUNABLESCALING_LOG:
	default:
		factor = 1 + ilog2(cpus);
		break;
	}

	return factor;
}

static void update_sysctl(void)
{
	unsigned int factor = get_update_sysctl_factor();

#define SET_SYSCTL(name) \
	(sysctl_##name = (factor) * normalized_sysctl_##name)
	SET_SYSCTL(sched_min_granularity);
	SET_SYSCTL(sched_latency);
	SET_SYSCTL(sched_wakeup_granularity);
	SET_SYSCTL(sched_shares_ratelimit);
#undef SET_SYSCTL
}

static inline void sched_init_granularity(void)
{
	update_sysctl();
}

#ifdef CONFIG_SMP
/*
 * This is how migration works:
 *
 * 1) we queue a struct migration_req structure in the source CPU's
 *    runqueue and wake up that CPU's migration thread.
 * 2) we down() the locked semaphore => thread blocks.
 * 3) migration thread wakes up (implicitly it forces the migrated
 *    thread off the CPU)
 * 4) it gets the migration request and checks whether the migrated
 *    task is still in the wrong runqueue.
 * 5) if it's in the wrong runqueue then the migration thread removes
 *    it and puts it into the right queue.
 * 6) migration thread up()s the semaphore.
 * 7) we wake up and the migration is done.
 */

/*
 * Change a given task's CPU affinity. Migrate the thread to a
 * proper CPU and schedule it away if the CPU it's executing on
 * is removed from the allowed bitmask.
 *
 * NOTE: the caller must have a valid reference to the task, the
 * task must not exit() & deallocate itself prematurely. The
 * call is not atomic; no spinlocks may be held.
 */
int set_cpus_allowed_ptr(struct task_struct *p, const struct cpumask *new_mask)
{
	struct migration_req req;
	unsigned long flags;
	struct rq *rq;
	int ret = 0;

	rq = task_rq_lock(p, &flags);

	if (!cpumask_intersects(new_mask, cpu_active_mask)) {
		ret = -EINVAL;
		goto out;
	}

	if (unlikely((p->flags & PF_THREAD_BOUND) && p != current &&
		     !cpumask_equal(&p->cpus_allowed, new_mask))) {
		ret = -EINVAL;
		goto out;
	}

	if (p->sched_class->set_cpus_allowed)
		p->sched_class->set_cpus_allowed(p, new_mask);
	else {
		cpumask_copy(&p->cpus_allowed, new_mask);
		p->rt.nr_cpus_allowed = cpumask_weight(new_mask);
	}

	/* Can the task run on the task's current CPU? If so, we're done */
	if (cpumask_test_cpu(task_cpu(p), new_mask))
		goto out;

	if (migrate_task(p, cpumask_any_and(cpu_active_mask, new_mask), &req)) {
		/* Need help from migration thread: drop lock and wait. */
		struct task_struct *mt = rq->migration_thread;

		get_task_struct(mt);
		task_rq_unlock(rq, &flags);
		wake_up_process(mt);
		put_task_struct(mt);
		wait_for_completion(&req.done);
		tlb_migrate_finish(p->mm);
		return 0;
	}
out:
	task_rq_unlock(rq, &flags);

	return ret;
}
EXPORT_SYMBOL_GPL(set_cpus_allowed_ptr);

/*
 * Move (not current) task off this cpu, onto dest cpu. We're doing
 * this because either it can't run here any more (set_cpus_allowed()
 * away from this CPU, or CPU going down), or because we're
 * attempting to rebalance this task on exec (sched_exec).
 *
 * So we race with normal scheduler movements, but that's OK, as long
 * as the task is no longer on this CPU.
 *
 * Returns non-zero if task was successfully migrated.
 */
static int __migrate_task(struct task_struct *p, int src_cpu, int dest_cpu)
{
	struct rq *rq_dest, *rq_src;
	int ret = 0;

	if (unlikely(!cpu_active(dest_cpu)))
		return ret;

	rq_src = cpu_rq(src_cpu);
	rq_dest = cpu_rq(dest_cpu);

	double_rq_lock(rq_src, rq_dest);
	/* Already moved. */
	if (task_cpu(p) != src_cpu)
		goto done;
	/* Affinity changed (again). */
	if (!cpumask_test_cpu(dest_cpu, &p->cpus_allowed))
		goto fail;

	/*
	 * If we're not on a rq, the next wake-up will ensure we're
	 * placed properly.
	 */
	if (p->se.on_rq) {
		deactivate_task(rq_src, p, 0);
		set_task_cpu(p, dest_cpu);
		activate_task(rq_dest, p, 0);
		check_preempt_curr(rq_dest, p, 0);
	}
done:
	ret = 1;
fail:
	double_rq_unlock(rq_src, rq_dest);
	return ret;
}

#define RCU_MIGRATION_IDLE	0
#define RCU_MIGRATION_NEED_QS	1
#define RCU_MIGRATION_GOT_QS	2
#define RCU_MIGRATION_MUST_SYNC	3

/*
 * migration_thread - this is a highprio system thread that performs
 * thread migration by bumping thread off CPU then 'pushing' onto
 * another runqueue.
 */
static int migration_thread(void *data)
{
	int badcpu;
	int cpu = (long)data;
	struct rq *rq;

	rq = cpu_rq(cpu);
	BUG_ON(rq->migration_thread != current);

	set_current_state(TASK_INTERRUPTIBLE);
	while (!kthread_should_stop()) {
		struct migration_req *req;
		struct list_head *head;

		raw_spin_lock_irq(&rq->lock);

		if (cpu_is_offline(cpu)) {
			raw_spin_unlock_irq(&rq->lock);
			break;
		}

		if (rq->active_balance) {
			active_load_balance(rq, cpu);
			rq->active_balance = 0;
		}

		head = &rq->migration_queue;

		if (list_empty(head)) {
			raw_spin_unlock_irq(&rq->lock);
			schedule();
			set_current_state(TASK_INTERRUPTIBLE);
			continue;
		}
		req = list_entry(head->next, struct migration_req, list);
		list_del_init(head->next);

		if (req->task != NULL) {
			raw_spin_unlock(&rq->lock);
			__migrate_task(req->task, cpu, req->dest_cpu);
		} else if (likely(cpu == (badcpu = smp_processor_id()))) {
			req->dest_cpu = RCU_MIGRATION_GOT_QS;
			raw_spin_unlock(&rq->lock);
		} else {
			req->dest_cpu = RCU_MIGRATION_MUST_SYNC;
			raw_spin_unlock(&rq->lock);
			WARN_ONCE(1, "migration_thread() on CPU %d, expected %d\n", badcpu, cpu);
		}
		local_irq_enable();

		complete(&req->done);
	}
	__set_current_state(TASK_RUNNING);

	return 0;
}

#ifdef CONFIG_HOTPLUG_CPU

static int __migrate_task_irq(struct task_struct *p, int src_cpu, int dest_cpu)
{
	int ret;

	local_irq_disable();
	ret = __migrate_task(p, src_cpu, dest_cpu);
	local_irq_enable();
	return ret;
}

/*
 * Figure out where task on dead CPU should go, use force if necessary.
 */
static void move_task_off_dead_cpu(int dead_cpu, struct task_struct *p)
{
	int dest_cpu;

again:
	dest_cpu = select_fallback_rq(dead_cpu, p);

	/* It can have affinity changed while we were choosing. */
	if (unlikely(!__migrate_task_irq(p, dead_cpu, dest_cpu)))
		goto again;
}

/*
 * While a dead CPU has no uninterruptible tasks queued at this point,
 * it might still have a nonzero ->nr_uninterruptible counter, because
 * for performance reasons the counter is not stricly tracking tasks to
 * their home CPUs. So we just add the counter to another CPU's counter,
 * to keep the global sum constant after CPU-down:
 */
static void migrate_nr_uninterruptible(struct rq *rq_src)
{
	struct rq *rq_dest = cpu_rq(cpumask_any(cpu_active_mask));
	unsigned long flags;

	local_irq_save(flags);
	double_rq_lock(rq_src, rq_dest);
	rq_dest->nr_uninterruptible += rq_src->nr_uninterruptible;
	rq_src->nr_uninterruptible = 0;
	double_rq_unlock(rq_src, rq_dest);
	local_irq_restore(flags);
}

/* Run through task list and migrate tasks from the dead cpu. */
static void migrate_live_tasks(int src_cpu)
{
	struct task_struct *p, *t;

	read_lock(&tasklist_lock);

	do_each_thread(t, p) {
		if (p == current)
			continue;

		if (task_cpu(p) == src_cpu)
			move_task_off_dead_cpu(src_cpu, p);
	} while_each_thread(t, p);

	read_unlock(&tasklist_lock);
}

/*
 * Schedules idle task to be the next runnable task on current CPU.
 * It does so by boosting its priority to highest possible.
 * Used by CPU offline code.
 */
void sched_idle_next(void)
{
	int this_cpu = smp_processor_id();
	struct rq *rq = cpu_rq(this_cpu);
	struct task_struct *p = rq->idle;
	unsigned long flags;

	/* cpu has to be offline */
	BUG_ON(cpu_online(this_cpu));

	/*
	 * Strictly not necessary since rest of the CPUs are stopped by now
	 * and interrupts disabled on the current cpu.
	 */
	raw_spin_lock_irqsave(&rq->lock, flags);

	__setscheduler(rq, p, SCHED_FIFO, MAX_RT_PRIO-1);

	update_rq_clock(rq);
	activate_task(rq, p, 0);

	raw_spin_unlock_irqrestore(&rq->lock, flags);
}

/*
 * Ensures that the idle task is using init_mm right before its cpu goes
 * offline.
 */
void idle_task_exit(void)
{
	struct mm_struct *mm = current->active_mm;

	BUG_ON(cpu_online(smp_processor_id()));

	if (mm != &init_mm)
		switch_mm(mm, &init_mm, current);
	mmdrop(mm);
}

/* called under rq->lock with disabled interrupts */
static void migrate_dead(unsigned int dead_cpu, struct task_struct *p)
{
	struct rq *rq = cpu_rq(dead_cpu);

	/* Must be exiting, otherwise would be on tasklist. */
	BUG_ON(!p->exit_state);

	/* Cannot have done final schedule yet: would have vanished. */
	BUG_ON(p->state == TASK_DEAD);

	get_task_struct(p);

	/*
	 * Drop lock around migration; if someone else moves it,
	 * that's OK. No task can be added to this CPU, so iteration is
	 * fine.
	 */
	raw_spin_unlock_irq(&rq->lock);
	move_task_off_dead_cpu(dead_cpu, p);
	raw_spin_lock_irq(&rq->lock);

	put_task_struct(p);
}

/* release_task() removes task from tasklist, so we won't find dead tasks. */
static void migrate_dead_tasks(unsigned int dead_cpu)
{
	struct rq *rq = cpu_rq(dead_cpu);
	struct task_struct *next;

	for ( ; ; ) {
		if (!rq->nr_running)
			break;
		update_rq_clock(rq);
		next = pick_next_task(rq);
		if (!next)
			break;
		next->sched_class->put_prev_task(rq, next);
		migrate_dead(dead_cpu, next);

	}
}

/*
 * remove the tasks which were accounted by rq from calc_load_tasks.
 */
static void calc_global_load_remove(struct rq *rq)
{
	atomic_long_sub(rq->calc_load_active, &calc_load_tasks);
	rq->calc_load_active = 0;
}
#endif /* CONFIG_HOTPLUG_CPU */

#if defined(CONFIG_SCHED_DEBUG) && defined(CONFIG_SYSCTL)

static struct ctl_table sd_ctl_dir[] = {
	{
		.procname	= "sched_domain",
		.mode		= 0555,
	},
	{}
};

static struct ctl_table sd_ctl_root[] = {
	{
		.procname	= "kernel",
		.mode		= 0555,
		.child		= sd_ctl_dir,
	},
	{}
};

static struct ctl_table *sd_alloc_ctl_entry(int n)
{
	struct ctl_table *entry =
		kcalloc(n, sizeof(struct ctl_table), GFP_KERNEL);

	return entry;
}

static void sd_free_ctl_entry(struct ctl_table **tablep)
{
	struct ctl_table *entry;

	/*
	 * In the intermediate directories, both the child directory and
	 * procname are dynamically allocated and could fail but the mode
	 * will always be set. In the lowest directory the names are
	 * static strings and all have proc handlers.
	 */
	for (entry = *tablep; entry->mode; entry++) {
		if (entry->child)
			sd_free_ctl_entry(&entry->child);
		if (entry->proc_handler == NULL)
			kfree(entry->procname);
	}

	kfree(*tablep);
	*tablep = NULL;
}

static void
set_table_entry(struct ctl_table *entry,
		const char *procname, void *data, int maxlen,
		mode_t mode, proc_handler *proc_handler)
{
	entry->procname = procname;
	entry->data = data;
	entry->maxlen = maxlen;
	entry->mode = mode;
	entry->proc_handler = proc_handler;
}

static struct ctl_table *
sd_alloc_ctl_domain_table(struct sched_domain *sd)
{
	struct ctl_table *table = sd_alloc_ctl_entry(13);

	if (table == NULL)
		return NULL;

	set_table_entry(&table[0], "min_interval", &sd->min_interval,
		sizeof(long), 0644, proc_doulongvec_minmax);
	set_table_entry(&table[1], "max_interval", &sd->max_interval,
		sizeof(long), 0644, proc_doulongvec_minmax);
	set_table_entry(&table[2], "busy_idx", &sd->busy_idx,
		sizeof(int), 0644, proc_dointvec_minmax);
	set_table_entry(&table[3], "idle_idx", &sd->idle_idx,
		sizeof(int), 0644, proc_dointvec_minmax);
	set_table_entry(&table[4], "newidle_idx", &sd->newidle_idx,
		sizeof(int), 0644, proc_dointvec_minmax);
	set_table_entry(&table[5], "wake_idx", &sd->wake_idx,
		sizeof(int), 0644, proc_dointvec_minmax);
	set_table_entry(&table[6], "forkexec_idx", &sd->forkexec_idx,
		sizeof(int), 0644, proc_dointvec_minmax);
	set_table_entry(&table[7], "busy_factor", &sd->busy_factor,
		sizeof(int), 0644, proc_dointvec_minmax);
	set_table_entry(&table[8], "imbalance_pct", &sd->imbalance_pct,
		sizeof(int), 0644, proc_dointvec_minmax);
	set_table_entry(&table[9], "cache_nice_tries",
		&sd->cache_nice_tries,
		sizeof(int), 0644, proc_dointvec_minmax);
	set_table_entry(&table[10], "flags", &sd->flags,
		sizeof(int), 0644, proc_dointvec_minmax);
	set_table_entry(&table[11], "name", sd->name,
		CORENAME_MAX_SIZE, 0444, proc_dostring);
	/* &table[12] is terminator */

	return table;
}

static ctl_table *sd_alloc_ctl_cpu_table(int cpu)
{
	struct ctl_table *entry, *table;
	struct sched_domain *sd;
	int domain_num = 0, i;
	char buf[32];

	for_each_domain(cpu, sd)
		domain_num++;
	entry = table = sd_alloc_ctl_entry(domain_num + 1);
	if (table == NULL)
		return NULL;

	i = 0;
	for_each_domain(cpu, sd) {
		snprintf(buf, 32, "domain%d", i);
		entry->procname = kstrdup(buf, GFP_KERNEL);
		entry->mode = 0555;
		entry->child = sd_alloc_ctl_domain_table(sd);
		entry++;
		i++;
	}
	return table;
}

static struct ctl_table_header *sd_sysctl_header;
static void register_sched_domain_sysctl(void)
{
	int i, cpu_num = num_possible_cpus();
	struct ctl_table *entry = sd_alloc_ctl_entry(cpu_num + 1);
	char buf[32];

	WARN_ON(sd_ctl_dir[0].child);
	sd_ctl_dir[0].child = entry;

	if (entry == NULL)
		return;

	for_each_possible_cpu(i) {
		snprintf(buf, 32, "cpu%d", i);
		entry->procname = kstrdup(buf, GFP_KERNEL);
		entry->mode = 0555;
		entry->child = sd_alloc_ctl_cpu_table(i);
		entry++;
	}

	WARN_ON(sd_sysctl_header);
	sd_sysctl_header = register_sysctl_table(sd_ctl_root);
}

/* may be called multiple times per register */
static void unregister_sched_domain_sysctl(void)
{
	if (sd_sysctl_header)
		unregister_sysctl_table(sd_sysctl_header);
	sd_sysctl_header = NULL;
	if (sd_ctl_dir[0].child)
		sd_free_ctl_entry(&sd_ctl_dir[0].child);
}
#else
static void register_sched_domain_sysctl(void)
{
}
static void unregister_sched_domain_sysctl(void)
{
}
#endif

static void set_rq_online(struct rq *rq)
{
	if (!rq->online) {
		const struct sched_class *class;

		cpumask_set_cpu(rq->cpu, rq->rd->online);
		rq->online = 1;

		for_each_class(class) {
			if (class->rq_online)
				class->rq_online(rq);
		}
	}
}

static void set_rq_offline(struct rq *rq)
{
	if (rq->online) {
		const struct sched_class *class;

		for_each_class(class) {
			if (class->rq_offline)
				class->rq_offline(rq);
		}

		cpumask_clear_cpu(rq->cpu, rq->rd->online);
		rq->online = 0;
	}
}

/*
 * migration_call - callback that gets triggered when a CPU is added.
 * Here we can start up the necessary migration thread for the new CPU.
 */
static int __cpuinit
migration_call(struct notifier_block *nfb, unsigned long action, void *hcpu)
{
	struct task_struct *p;
	int cpu = (long)hcpu;
	unsigned long flags;
	struct rq *rq;

	switch (action) {

	case CPU_UP_PREPARE:
	case CPU_UP_PREPARE_FROZEN:
		p = kthread_create(migration_thread, hcpu, "migration/%d", cpu);
		if (IS_ERR(p))
			return NOTIFY_BAD;
		kthread_bind(p, cpu);
		/* Must be high prio: stop_machine expects to yield to it. */
		rq = task_rq_lock(p, &flags);
		__setscheduler(rq, p, SCHED_FIFO, MAX_RT_PRIO-1);
		task_rq_unlock(rq, &flags);
		get_task_struct(p);
		cpu_rq(cpu)->migration_thread = p;
		rq->calc_load_update = calc_load_update;
		break;

	case CPU_ONLINE:
	case CPU_ONLINE_FROZEN:
		/* Strictly unnecessary, as first user will wake it. */
		wake_up_process(cpu_rq(cpu)->migration_thread);

		/* Update our root-domain */
		rq = cpu_rq(cpu);
		raw_spin_lock_irqsave(&rq->lock, flags);
		if (rq->rd) {
			BUG_ON(!cpumask_test_cpu(cpu, rq->rd->span));

			set_rq_online(rq);
		}
		raw_spin_unlock_irqrestore(&rq->lock, flags);
		break;

#ifdef CONFIG_HOTPLUG_CPU
	case CPU_UP_CANCELED:
	case CPU_UP_CANCELED_FROZEN:
		if (!cpu_rq(cpu)->migration_thread)
			break;
		/* Unbind it from offline cpu so it can run. Fall thru. */
		kthread_bind(cpu_rq(cpu)->migration_thread,
			     cpumask_any(cpu_online_mask));
		kthread_stop(cpu_rq(cpu)->migration_thread);
		put_task_struct(cpu_rq(cpu)->migration_thread);
		cpu_rq(cpu)->migration_thread = NULL;
		break;

	case CPU_DEAD:
	case CPU_DEAD_FROZEN:
		cpuset_lock(); /* around calls to cpuset_cpus_allowed_lock() */
		migrate_live_tasks(cpu);
		rq = cpu_rq(cpu);
		kthread_stop(rq->migration_thread);
		put_task_struct(rq->migration_thread);
		rq->migration_thread = NULL;
		/* Idle task back to normal (off runqueue, low prio) */
		raw_spin_lock_irq(&rq->lock);
		update_rq_clock(rq);
		deactivate_task(rq, rq->idle, 0);
		__setscheduler(rq, rq->idle, SCHED_NORMAL, 0);
		rq->idle->sched_class = &idle_sched_class;
		migrate_dead_tasks(cpu);
		raw_spin_unlock_irq(&rq->lock);
		cpuset_unlock();
		migrate_nr_uninterruptible(rq);
		BUG_ON(rq->nr_running != 0);
		calc_global_load_remove(rq);
		/*
		 * No need to migrate the tasks: it was best-effort if
		 * they didn't take sched_hotcpu_mutex. Just wake up
		 * the requestors.
		 */
		raw_spin_lock_irq(&rq->lock);
		while (!list_empty(&rq->migration_queue)) {
			struct migration_req *req;

			req = list_entry(rq->migration_queue.next,
					 struct migration_req, list);
			list_del_init(&req->list);
			raw_spin_unlock_irq(&rq->lock);
			complete(&req->done);
			raw_spin_lock_irq(&rq->lock);
		}
		raw_spin_unlock_irq(&rq->lock);
		break;

	case CPU_DYING:
	case CPU_DYING_FROZEN:
		/* Update our root-domain */
		rq = cpu_rq(cpu);
		raw_spin_lock_irqsave(&rq->lock, flags);
		if (rq->rd) {
			BUG_ON(!cpumask_test_cpu(cpu, rq->rd->span));
			set_rq_offline(rq);
		}
		raw_spin_unlock_irqrestore(&rq->lock, flags);
		break;
#endif
	}
	return NOTIFY_OK;
}

/*
 * Register at high priority so that task migration (migrate_all_tasks)
 * happens before everything else.  This has to be lower priority than
 * the notifier in the perf_event subsystem, though.
 */
static struct notifier_block __cpuinitdata migration_notifier = {
	.notifier_call = migration_call,
	.priority = 10
};

static int __init migration_init(void)
{
	void *cpu = (void *)(long)smp_processor_id();
	int err;

	/* Start one for the boot CPU: */
	err = migration_call(&migration_notifier, CPU_UP_PREPARE, cpu);
	BUG_ON(err == NOTIFY_BAD);
	migration_call(&migration_notifier, CPU_ONLINE, cpu);
	register_cpu_notifier(&migration_notifier);

	return 0;
}
early_initcall(migration_init);
#endif

#ifdef CONFIG_SMP

#ifdef CONFIG_SCHED_DEBUG

static __read_mostly int sched_domain_debug_enabled;

static int __init sched_domain_debug_setup(char *str)
{
	sched_domain_debug_enabled = 1;

	return 0;
}
early_param("sched_debug", sched_domain_debug_setup);

static int sched_domain_debug_one(struct sched_domain *sd, int cpu, int level,
				  struct cpumask *groupmask)
{
	struct sched_group *group = sd->groups;
	char str[256];

	cpulist_scnprintf(str, sizeof(str), sched_domain_span(sd));
	cpumask_clear(groupmask);

	printk(KERN_DEBUG "%*s domain %d: ", level, "", level);

	if (!(sd->flags & SD_LOAD_BALANCE)) {
		printk("does not load-balance\n");
		if (sd->parent)
			printk(KERN_ERR "ERROR: !SD_LOAD_BALANCE domain"
					" has parent");
		return -1;
	}

	printk(KERN_CONT "span %s level %s\n", str, sd->name);

	if (!cpumask_test_cpu(cpu, sched_domain_span(sd))) {
		printk(KERN_ERR "ERROR: domain->span does not contain "
				"CPU%d\n", cpu);
	}
	if (!cpumask_test_cpu(cpu, sched_group_cpus(group))) {
		printk(KERN_ERR "ERROR: domain->groups does not contain"
				" CPU%d\n", cpu);
	}

	printk(KERN_DEBUG "%*s groups:", level + 1, "");
	do {
		if (!group) {
			printk("\n");
			printk(KERN_ERR "ERROR: group is NULL\n");
			break;
		}

		if (!group->cpu_power) {
			printk(KERN_CONT "\n");
			printk(KERN_ERR "ERROR: domain->cpu_power not "
					"set\n");
			break;
		}

		if (!cpumask_weight(sched_group_cpus(group))) {
			printk(KERN_CONT "\n");
			printk(KERN_ERR "ERROR: empty group\n");
			break;
		}

		if (cpumask_intersects(groupmask, sched_group_cpus(group))) {
			printk(KERN_CONT "\n");
			printk(KERN_ERR "ERROR: repeated CPUs\n");
			break;
		}

		cpumask_or(groupmask, groupmask, sched_group_cpus(group));

		cpulist_scnprintf(str, sizeof(str), sched_group_cpus(group));

		printk(KERN_CONT " %s", str);
		if (group->cpu_power != SCHED_LOAD_SCALE) {
			printk(KERN_CONT " (cpu_power = %d)",
				group->cpu_power);
		}

		group = group->next;
	} while (group != sd->groups);
	printk(KERN_CONT "\n");

	if (!cpumask_equal(sched_domain_span(sd), groupmask))
		printk(KERN_ERR "ERROR: groups don't span domain->span\n");

	if (sd->parent &&
	    !cpumask_subset(groupmask, sched_domain_span(sd->parent)))
		printk(KERN_ERR "ERROR: parent span is not a superset "
			"of domain->span\n");
	return 0;
}

static void sched_domain_debug(struct sched_domain *sd, int cpu)
{
	cpumask_var_t groupmask;
	int level = 0;

	if (!sched_domain_debug_enabled)
		return;

	if (!sd) {
		printk(KERN_DEBUG "CPU%d attaching NULL sched-domain.\n", cpu);
		return;
	}

	printk(KERN_DEBUG "CPU%d attaching sched-domain:\n", cpu);

	if (!alloc_cpumask_var(&groupmask, GFP_KERNEL)) {
		printk(KERN_DEBUG "Cannot load-balance (out of memory)\n");
		return;
	}

	for (;;) {
		if (sched_domain_debug_one(sd, cpu, level, groupmask))
			break;
		level++;
		sd = sd->parent;
		if (!sd)
			break;
	}
	free_cpumask_var(groupmask);
}
#else /* !CONFIG_SCHED_DEBUG */
# define sched_domain_debug(sd, cpu) do { } while (0)
#endif /* CONFIG_SCHED_DEBUG */

static int sd_degenerate(struct sched_domain *sd)
{
	if (cpumask_weight(sched_domain_span(sd)) == 1)
		return 1;

	/* Following flags need at least 2 groups */
	if (sd->flags & (SD_LOAD_BALANCE |
			 SD_BALANCE_NEWIDLE |
			 SD_BALANCE_FORK |
			 SD_BALANCE_EXEC |
			 SD_SHARE_CPUPOWER |
			 SD_SHARE_PKG_RESOURCES)) {
		if (sd->groups != sd->groups->next)
			return 0;
	}

	/* Following flags don't use groups */
	if (sd->flags & (SD_WAKE_AFFINE))
		return 0;

	return 1;
}

static int
sd_parent_degenerate(struct sched_domain *sd, struct sched_domain *parent)
{
	unsigned long cflags = sd->flags, pflags = parent->flags;

	if (sd_degenerate(parent))
		return 1;

	if (!cpumask_equal(sched_domain_span(sd), sched_domain_span(parent)))
		return 0;

	/* Flags needing groups don't count if only 1 group in parent */
	if (parent->groups == parent->groups->next) {
		pflags &= ~(SD_LOAD_BALANCE |
				SD_BALANCE_NEWIDLE |
				SD_BALANCE_FORK |
				SD_BALANCE_EXEC |
				SD_SHARE_CPUPOWER |
				SD_SHARE_PKG_RESOURCES);
		if (nr_node_ids == 1)
			pflags &= ~SD_SERIALIZE;
	}
	if (~cflags & pflags)
		return 0;

	return 1;
}

static void free_rootdomain(struct root_domain *rd)
{
	synchronize_sched();

	cpupri_cleanup(&rd->cpupri);

	free_cpumask_var(rd->rto_mask);
	free_cpumask_var(rd->online);
	free_cpumask_var(rd->span);
	kfree(rd);
}

static void rq_attach_root(struct rq *rq, struct root_domain *rd)
{
	struct root_domain *old_rd = NULL;
	unsigned long flags;

	raw_spin_lock_irqsave(&rq->lock, flags);

	if (rq->rd) {
		old_rd = rq->rd;

		if (cpumask_test_cpu(rq->cpu, old_rd->online))
			set_rq_offline(rq);

		cpumask_clear_cpu(rq->cpu, old_rd->span);

		/*
		 * If we dont want to free the old_rt yet then
		 * set old_rd to NULL to skip the freeing later
		 * in this function:
		 */
		if (!atomic_dec_and_test(&old_rd->refcount))
			old_rd = NULL;
	}

	atomic_inc(&rd->refcount);
	rq->rd = rd;

	cpumask_set_cpu(rq->cpu, rd->span);
	if (cpumask_test_cpu(rq->cpu, cpu_active_mask))
		set_rq_online(rq);

	raw_spin_unlock_irqrestore(&rq->lock, flags);

	if (old_rd)
		free_rootdomain(old_rd);
}

static int init_rootdomain(struct root_domain *rd, bool bootmem)
{
	gfp_t gfp = GFP_KERNEL;

	memset(rd, 0, sizeof(*rd));

	if (bootmem)
		gfp = GFP_NOWAIT;

	if (!alloc_cpumask_var(&rd->span, gfp))
		goto out;
	if (!alloc_cpumask_var(&rd->online, gfp))
		goto free_span;
	if (!alloc_cpumask_var(&rd->rto_mask, gfp))
		goto free_online;

	if (cpupri_init(&rd->cpupri, bootmem) != 0)
		goto free_rto_mask;
	return 0;

free_rto_mask:
	free_cpumask_var(rd->rto_mask);
free_online:
	free_cpumask_var(rd->online);
free_span:
	free_cpumask_var(rd->span);
out:
	return -ENOMEM;
}

static void init_defrootdomain(void)
{
	init_rootdomain(&def_root_domain, true);

	atomic_set(&def_root_domain.refcount, 1);
}

static struct root_domain *alloc_rootdomain(void)
{
	struct root_domain *rd;

	rd = kmalloc(sizeof(*rd), GFP_KERNEL);
	if (!rd)
		return NULL;

	if (init_rootdomain(rd, false) != 0) {
		kfree(rd);
		return NULL;
	}

	return rd;
}

/*
 * Attach the domain 'sd' to 'cpu' as its base domain. Callers must
 * hold the hotplug lock.
 */
static void
cpu_attach_domain(struct sched_domain *sd, struct root_domain *rd, int cpu)
{
	struct rq *rq = cpu_rq(cpu);
	struct sched_domain *tmp;

	/* Remove the sched domains which do not contribute to scheduling. */
	for (tmp = sd; tmp; ) {
		struct sched_domain *parent = tmp->parent;
		if (!parent)
			break;

		if (sd_parent_degenerate(tmp, parent)) {
			tmp->parent = parent->parent;
			if (parent->parent)
				parent->parent->child = tmp;
		} else
			tmp = tmp->parent;
	}

	if (sd && sd_degenerate(sd)) {
		sd = sd->parent;
		if (sd)
			sd->child = NULL;
	}

	sched_domain_debug(sd, cpu);

	rq_attach_root(rq, rd);
	rcu_assign_pointer(rq->sd, sd);
}

/* cpus with isolated domains */
static cpumask_var_t cpu_isolated_map;

/* Setup the mask of cpus configured for isolated domains */
static int __init isolated_cpu_setup(char *str)
{
	alloc_bootmem_cpumask_var(&cpu_isolated_map);
	cpulist_parse(str, cpu_isolated_map);
	return 1;
}

__setup("isolcpus=", isolated_cpu_setup);

/*
 * init_sched_build_groups takes the cpumask we wish to span, and a pointer
 * to a function which identifies what group(along with sched group) a CPU
 * belongs to. The return value of group_fn must be a >= 0 and < nr_cpu_ids
 * (due to the fact that we keep track of groups covered with a struct cpumask).
 *
 * init_sched_build_groups will build a circular linked list of the groups
 * covered by the given span, and will set each group's ->cpumask correctly,
 * and ->cpu_power to 0.
 */
static void
init_sched_build_groups(const struct cpumask *span,
			const struct cpumask *cpu_map,
			int (*group_fn)(int cpu, const struct cpumask *cpu_map,
					struct sched_group **sg,
					struct cpumask *tmpmask),
			struct cpumask *covered, struct cpumask *tmpmask)
{
	struct sched_group *first = NULL, *last = NULL;
	int i;

	cpumask_clear(covered);

	for_each_cpu(i, span) {
		struct sched_group *sg;
		int group = group_fn(i, cpu_map, &sg, tmpmask);
		int j;

		if (cpumask_test_cpu(i, covered))
			continue;

		cpumask_clear(sched_group_cpus(sg));
		sg->cpu_power = 0;

		for_each_cpu(j, span) {
			if (group_fn(j, cpu_map, NULL, tmpmask) != group)
				continue;

			cpumask_set_cpu(j, covered);
			cpumask_set_cpu(j, sched_group_cpus(sg));
		}
		if (!first)
			first = sg;
		if (last)
			last->next = sg;
		last = sg;
	}
	last->next = first;
}

#define SD_NODES_PER_DOMAIN 16

#ifdef CONFIG_NUMA

/**
 * find_next_best_node - find the next node to include in a sched_domain
 * @node: node whose sched_domain we're building
 * @used_nodes: nodes already in the sched_domain
 *
 * Find the next node to include in a given scheduling domain. Simply
 * finds the closest node not already in the @used_nodes map.
 *
 * Should use nodemask_t.
 */
static int find_next_best_node(int node, nodemask_t *used_nodes)
{
	int i, n, val, min_val, best_node = 0;

	min_val = INT_MAX;

	for (i = 0; i < nr_node_ids; i++) {
		/* Start at @node */
		n = (node + i) % nr_node_ids;

		if (!nr_cpus_node(n))
			continue;

		/* Skip already used nodes */
		if (node_isset(n, *used_nodes))
			continue;

		/* Simple min distance search */
		val = node_distance(node, n);

		if (val < min_val) {
			min_val = val;
			best_node = n;
		}
	}

	node_set(best_node, *used_nodes);
	return best_node;
}

/**
 * sched_domain_node_span - get a cpumask for a node's sched_domain
 * @node: node whose cpumask we're constructing
 * @span: resulting cpumask
 *
 * Given a node, construct a good cpumask for its sched_domain to span. It
 * should be one that prevents unnecessary balancing, but also spreads tasks
 * out optimally.
 */
static void sched_domain_node_span(int node, struct cpumask *span)
{
	nodemask_t used_nodes;
	int i;

	cpumask_clear(span);
	nodes_clear(used_nodes);

	cpumask_or(span, span, cpumask_of_node(node));
	node_set(node, used_nodes);

	for (i = 1; i < SD_NODES_PER_DOMAIN; i++) {
		int next_node = find_next_best_node(node, &used_nodes);

		cpumask_or(span, span, cpumask_of_node(next_node));
	}
}
#endif /* CONFIG_NUMA */

int sched_smt_power_savings = 0, sched_mc_power_savings = 0;

/*
 * The cpus mask in sched_group and sched_domain hangs off the end.
 *
 * ( See the the comments in include/linux/sched.h:struct sched_group
 *   and struct sched_domain. )
 */
struct static_sched_group {
	struct sched_group sg;
	DECLARE_BITMAP(cpus, CONFIG_NR_CPUS);
};

struct static_sched_domain {
	struct sched_domain sd;
	DECLARE_BITMAP(span, CONFIG_NR_CPUS);
};

struct s_data {
#ifdef CONFIG_NUMA
	int			sd_allnodes;
	cpumask_var_t		domainspan;
	cpumask_var_t		covered;
	cpumask_var_t		notcovered;
#endif
	cpumask_var_t		nodemask;
	cpumask_var_t		this_sibling_map;
	cpumask_var_t		this_core_map;
	cpumask_var_t		send_covered;
	cpumask_var_t		tmpmask;
	struct sched_group	**sched_group_nodes;
	struct root_domain	*rd;
};

enum s_alloc {
	sa_sched_groups = 0,
	sa_rootdomain,
	sa_tmpmask,
	sa_send_covered,
	sa_this_core_map,
	sa_this_sibling_map,
	sa_nodemask,
	sa_sched_group_nodes,
#ifdef CONFIG_NUMA
	sa_notcovered,
	sa_covered,
	sa_domainspan,
#endif
	sa_none,
};

/*
 * SMT sched-domains:
 */
#ifdef CONFIG_SCHED_SMT
static DEFINE_PER_CPU(struct static_sched_domain, cpu_domains);
static DEFINE_PER_CPU(struct static_sched_group, sched_groups);

static int
cpu_to_cpu_group(int cpu, const struct cpumask *cpu_map,
		 struct sched_group **sg, struct cpumask *unused)
{
	if (sg)
		*sg = &per_cpu(sched_groups, cpu).sg;
	return cpu;
}
#endif /* CONFIG_SCHED_SMT */

/*
 * multi-core sched-domains:
 */
#ifdef CONFIG_SCHED_MC
static DEFINE_PER_CPU(struct static_sched_domain, core_domains);
static DEFINE_PER_CPU(struct static_sched_group, sched_group_core);
#endif /* CONFIG_SCHED_MC */

#if defined(CONFIG_SCHED_MC) && defined(CONFIG_SCHED_SMT)
static int
cpu_to_core_group(int cpu, const struct cpumask *cpu_map,
		  struct sched_group **sg, struct cpumask *mask)
{
	int group;

	cpumask_and(mask, topology_thread_cpumask(cpu), cpu_map);
	group = cpumask_first(mask);
	if (sg)
		*sg = &per_cpu(sched_group_core, group).sg;
	return group;
}
#elif defined(CONFIG_SCHED_MC)
static int
cpu_to_core_group(int cpu, const struct cpumask *cpu_map,
		  struct sched_group **sg, struct cpumask *unused)
{
	if (sg)
		*sg = &per_cpu(sched_group_core, cpu).sg;
	return cpu;
}
#endif

static DEFINE_PER_CPU(struct static_sched_domain, phys_domains);
static DEFINE_PER_CPU(struct static_sched_group, sched_group_phys);

static int
cpu_to_phys_group(int cpu, const struct cpumask *cpu_map,
		  struct sched_group **sg, struct cpumask *mask)
{
	int group;
#ifdef CONFIG_SCHED_MC
	cpumask_and(mask, cpu_coregroup_mask(cpu), cpu_map);
	group = cpumask_first(mask);
#elif defined(CONFIG_SCHED_SMT)
	cpumask_and(mask, topology_thread_cpumask(cpu), cpu_map);
	group = cpumask_first(mask);
#else
	group = cpu;
#endif
	if (sg)
		*sg = &per_cpu(sched_group_phys, group).sg;
	return group;
}

#ifdef CONFIG_NUMA
/*
 * The init_sched_build_groups can't handle what we want to do with node
 * groups, so roll our own. Now each node has its own list of groups which
 * gets dynamically allocated.
 */
static DEFINE_PER_CPU(struct static_sched_domain, node_domains);
static struct sched_group ***sched_group_nodes_bycpu;

static DEFINE_PER_CPU(struct static_sched_domain, allnodes_domains);
static DEFINE_PER_CPU(struct static_sched_group, sched_group_allnodes);

static int cpu_to_allnodes_group(int cpu, const struct cpumask *cpu_map,
				 struct sched_group **sg,
				 struct cpumask *nodemask)
{
	int group;

	cpumask_and(nodemask, cpumask_of_node(cpu_to_node(cpu)), cpu_map);
	group = cpumask_first(nodemask);

	if (sg)
		*sg = &per_cpu(sched_group_allnodes, group).sg;
	return group;
}

static void init_numa_sched_groups_power(struct sched_group *group_head)
{
	struct sched_group *sg = group_head;
	int j;

	if (!sg)
		return;
	do {
		for_each_cpu(j, sched_group_cpus(sg)) {
			struct sched_domain *sd;

			sd = &per_cpu(phys_domains, j).sd;
			if (j != group_first_cpu(sd->groups)) {
				/*
				 * Only add "power" once for each
				 * physical package.
				 */
				continue;
			}

			sg->cpu_power += sd->groups->cpu_power;
		}
		sg = sg->next;
	} while (sg != group_head);
}

static int build_numa_sched_groups(struct s_data *d,
				   const struct cpumask *cpu_map, int num)
{
	struct sched_domain *sd;
	struct sched_group *sg, *prev;
	int n, j;

	cpumask_clear(d->covered);
	cpumask_and(d->nodemask, cpumask_of_node(num), cpu_map);
	if (cpumask_empty(d->nodemask)) {
		d->sched_group_nodes[num] = NULL;
		goto out;
	}

	sched_domain_node_span(num, d->domainspan);
	cpumask_and(d->domainspan, d->domainspan, cpu_map);

	sg = kmalloc_node(sizeof(struct sched_group) + cpumask_size(),
			  GFP_KERNEL, num);
	if (!sg) {
		printk(KERN_WARNING "Can not alloc domain group for node %d\n",
		       num);
		return -ENOMEM;
	}
	d->sched_group_nodes[num] = sg;

	for_each_cpu(j, d->nodemask) {
		sd = &per_cpu(node_domains, j).sd;
		sd->groups = sg;
	}

	sg->cpu_power = 0;
	cpumask_copy(sched_group_cpus(sg), d->nodemask);
	sg->next = sg;
	cpumask_or(d->covered, d->covered, d->nodemask);

	prev = sg;
	for (j = 0; j < nr_node_ids; j++) {
		n = (num + j) % nr_node_ids;
		cpumask_complement(d->notcovered, d->covered);
		cpumask_and(d->tmpmask, d->notcovered, cpu_map);
		cpumask_and(d->tmpmask, d->tmpmask, d->domainspan);
		if (cpumask_empty(d->tmpmask))
			break;
		cpumask_and(d->tmpmask, d->tmpmask, cpumask_of_node(n));
		if (cpumask_empty(d->tmpmask))
			continue;
		sg = kmalloc_node(sizeof(struct sched_group) + cpumask_size(),
				  GFP_KERNEL, num);
		if (!sg) {
			printk(KERN_WARNING
			       "Can not alloc domain group for node %d\n", j);
			return -ENOMEM;
		}
		sg->cpu_power = 0;
		cpumask_copy(sched_group_cpus(sg), d->tmpmask);
		sg->next = prev->next;
		cpumask_or(d->covered, d->covered, d->tmpmask);
		prev->next = sg;
		prev = sg;
	}
out:
	return 0;
}
#endif /* CONFIG_NUMA */

#ifdef CONFIG_NUMA
/* Free memory allocated for various sched_group structures */
static void free_sched_groups(const struct cpumask *cpu_map,
			      struct cpumask *nodemask)
{
	int cpu, i;

	for_each_cpu(cpu, cpu_map) {
		struct sched_group **sched_group_nodes
			= sched_group_nodes_bycpu[cpu];

		if (!sched_group_nodes)
			continue;

		for (i = 0; i < nr_node_ids; i++) {
			struct sched_group *oldsg, *sg = sched_group_nodes[i];

			cpumask_and(nodemask, cpumask_of_node(i), cpu_map);
			if (cpumask_empty(nodemask))
				continue;

			if (sg == NULL)
				continue;
			sg = sg->next;
next_sg:
			oldsg = sg;
			sg = sg->next;
			kfree(oldsg);
			if (oldsg != sched_group_nodes[i])
				goto next_sg;
		}
		kfree(sched_group_nodes);
		sched_group_nodes_bycpu[cpu] = NULL;
	}
}
#else /* !CONFIG_NUMA */
static void free_sched_groups(const struct cpumask *cpu_map,
			      struct cpumask *nodemask)
{
}
#endif /* CONFIG_NUMA */

/*
 * Initialize sched groups cpu_power.
 *
 * cpu_power indicates the capacity of sched group, which is used while
 * distributing the load between different sched groups in a sched domain.
 * Typically cpu_power for all the groups in a sched domain will be same unless
 * there are asymmetries in the topology. If there are asymmetries, group
 * having more cpu_power will pickup more load compared to the group having
 * less cpu_power.
 */
static void init_sched_groups_power(int cpu, struct sched_domain *sd)
{
	struct sched_domain *child;
	struct sched_group *group;
	long power;
	int weight;

	WARN_ON(!sd || !sd->groups);

	if (cpu != group_first_cpu(sd->groups))
		return;

	child = sd->child;

	sd->groups->cpu_power = 0;

	if (!child) {
		power = SCHED_LOAD_SCALE;
		weight = cpumask_weight(sched_domain_span(sd));
		/*
		 * SMT siblings share the power of a single core.
		 * Usually multiple threads get a better yield out of
		 * that one core than a single thread would have,
		 * reflect that in sd->smt_gain.
		 */
		if ((sd->flags & SD_SHARE_CPUPOWER) && weight > 1) {
			power *= sd->smt_gain;
			power /= weight;
			power >>= SCHED_LOAD_SHIFT;
		}
		sd->groups->cpu_power += power;
		return;
	}

	/*
	 * Add cpu_power of each child group to this groups cpu_power.
	 */
	group = child->groups;
	do {
		sd->groups->cpu_power += group->cpu_power;
		group = group->next;
	} while (group != child->groups);
}

/*
 * Initializers for schedule domains
 * Non-inlined to reduce accumulated stack pressure in build_sched_domains()
 */

#ifdef CONFIG_SCHED_DEBUG
# define SD_INIT_NAME(sd, type)		sd->name = #type
#else
# define SD_INIT_NAME(sd, type)		do { } while (0)
#endif

#define	SD_INIT(sd, type)	sd_init_##type(sd)

#define SD_INIT_FUNC(type)	\
static noinline void sd_init_##type(struct sched_domain *sd)	\
{								\
	memset(sd, 0, sizeof(*sd));				\
	*sd = SD_##type##_INIT;					\
	sd->level = SD_LV_##type;				\
	SD_INIT_NAME(sd, type);					\
}

SD_INIT_FUNC(CPU)
#ifdef CONFIG_NUMA
 SD_INIT_FUNC(ALLNODES)
 SD_INIT_FUNC(NODE)
#endif
#ifdef CONFIG_SCHED_SMT
 SD_INIT_FUNC(SIBLING)
#endif
#ifdef CONFIG_SCHED_MC
 SD_INIT_FUNC(MC)
#endif

static int default_relax_domain_level = -1;

static int __init setup_relax_domain_level(char *str)
{
	unsigned long val;

	val = simple_strtoul(str, NULL, 0);
	if (val < SD_LV_MAX)
		default_relax_domain_level = val;

	return 1;
}
__setup("relax_domain_level=", setup_relax_domain_level);

static void set_domain_attribute(struct sched_domain *sd,
				 struct sched_domain_attr *attr)
{
	int request;

	if (!attr || attr->relax_domain_level < 0) {
		if (default_relax_domain_level < 0)
			return;
		else
			request = default_relax_domain_level;
	} else
		request = attr->relax_domain_level;
	if (request < sd->level) {
		/* turn off idle balance on this domain */
		sd->flags &= ~(SD_BALANCE_WAKE|SD_BALANCE_NEWIDLE);
	} else {
		/* turn on idle balance on this domain */
		sd->flags |= (SD_BALANCE_WAKE|SD_BALANCE_NEWIDLE);
	}
}

static void __free_domain_allocs(struct s_data *d, enum s_alloc what,
				 const struct cpumask *cpu_map)
{
	switch (what) {
	case sa_sched_groups:
		free_sched_groups(cpu_map, d->tmpmask); /* fall through */
		d->sched_group_nodes = NULL;
	case sa_rootdomain:
		free_rootdomain(d->rd); /* fall through */
	case sa_tmpmask:
		free_cpumask_var(d->tmpmask); /* fall through */
	case sa_send_covered:
		free_cpumask_var(d->send_covered); /* fall through */
	case sa_this_core_map:
		free_cpumask_var(d->this_core_map); /* fall through */
	case sa_this_sibling_map:
		free_cpumask_var(d->this_sibling_map); /* fall through */
	case sa_nodemask:
		free_cpumask_var(d->nodemask); /* fall through */
	case sa_sched_group_nodes:
#ifdef CONFIG_NUMA
		kfree(d->sched_group_nodes); /* fall through */
	case sa_notcovered:
		free_cpumask_var(d->notcovered); /* fall through */
	case sa_covered:
		free_cpumask_var(d->covered); /* fall through */
	case sa_domainspan:
		free_cpumask_var(d->domainspan); /* fall through */
#endif
	case sa_none:
		break;
	}
}

static enum s_alloc __visit_domain_allocation_hell(struct s_data *d,
						   const struct cpumask *cpu_map)
{
#ifdef CONFIG_NUMA
	if (!alloc_cpumask_var(&d->domainspan, GFP_KERNEL))
		return sa_none;
	if (!alloc_cpumask_var(&d->covered, GFP_KERNEL))
		return sa_domainspan;
	if (!alloc_cpumask_var(&d->notcovered, GFP_KERNEL))
		return sa_covered;
	/* Allocate the per-node list of sched groups */
	d->sched_group_nodes = kcalloc(nr_node_ids,
				      sizeof(struct sched_group *), GFP_KERNEL);
	if (!d->sched_group_nodes) {
		printk(KERN_WARNING "Can not alloc sched group node list\n");
		return sa_notcovered;
	}
	sched_group_nodes_bycpu[cpumask_first(cpu_map)] = d->sched_group_nodes;
#endif
	if (!alloc_cpumask_var(&d->nodemask, GFP_KERNEL))
		return sa_sched_group_nodes;
	if (!alloc_cpumask_var(&d->this_sibling_map, GFP_KERNEL))
		return sa_nodemask;
	if (!alloc_cpumask_var(&d->this_core_map, GFP_KERNEL))
		return sa_this_sibling_map;
	if (!alloc_cpumask_var(&d->send_covered, GFP_KERNEL))
		return sa_this_core_map;
	if (!alloc_cpumask_var(&d->tmpmask, GFP_KERNEL))
		return sa_send_covered;
	d->rd = alloc_rootdomain();
	if (!d->rd) {
		printk(KERN_WARNING "Cannot alloc root domain\n");
		return sa_tmpmask;
	}
	return sa_rootdomain;
}

static struct sched_domain *__build_numa_sched_domains(struct s_data *d,
	const struct cpumask *cpu_map, struct sched_domain_attr *attr, int i)
{
	struct sched_domain *sd = NULL;
#ifdef CONFIG_NUMA
	struct sched_domain *parent;

	d->sd_allnodes = 0;
	if (cpumask_weight(cpu_map) >
	    SD_NODES_PER_DOMAIN * cpumask_weight(d->nodemask)) {
		sd = &per_cpu(allnodes_domains, i).sd;
		SD_INIT(sd, ALLNODES);
		set_domain_attribute(sd, attr);
		cpumask_copy(sched_domain_span(sd), cpu_map);
		cpu_to_allnodes_group(i, cpu_map, &sd->groups, d->tmpmask);
		d->sd_allnodes = 1;
	}
	parent = sd;

	sd = &per_cpu(node_domains, i).sd;
	SD_INIT(sd, NODE);
	set_domain_attribute(sd, attr);
	sched_domain_node_span(cpu_to_node(i), sched_domain_span(sd));
	sd->parent = parent;
	if (parent)
		parent->child = sd;
	cpumask_and(sched_domain_span(sd), sched_domain_span(sd), cpu_map);
#endif
	return sd;
}

static struct sched_domain *__build_cpu_sched_domain(struct s_data *d,
	const struct cpumask *cpu_map, struct sched_domain_attr *attr,
	struct sched_domain *parent, int i)
{
	struct sched_domain *sd;
	sd = &per_cpu(phys_domains, i).sd;
	SD_INIT(sd, CPU);
	set_domain_attribute(sd, attr);
	cpumask_copy(sched_domain_span(sd), d->nodemask);
	sd->parent = parent;
	if (parent)
		parent->child = sd;
	cpu_to_phys_group(i, cpu_map, &sd->groups, d->tmpmask);
	return sd;
}

static struct sched_domain *__build_mc_sched_domain(struct s_data *d,
	const struct cpumask *cpu_map, struct sched_domain_attr *attr,
	struct sched_domain *parent, int i)
{
	struct sched_domain *sd = parent;
#ifdef CONFIG_SCHED_MC
	sd = &per_cpu(core_domains, i).sd;
	SD_INIT(sd, MC);
	set_domain_attribute(sd, attr);
	cpumask_and(sched_domain_span(sd), cpu_map, cpu_coregroup_mask(i));
	sd->parent = parent;
	parent->child = sd;
	cpu_to_core_group(i, cpu_map, &sd->groups, d->tmpmask);
#endif
	return sd;
}

static struct sched_domain *__build_smt_sched_domain(struct s_data *d,
	const struct cpumask *cpu_map, struct sched_domain_attr *attr,
	struct sched_domain *parent, int i)
{
	struct sched_domain *sd = parent;
#ifdef CONFIG_SCHED_SMT
	sd = &per_cpu(cpu_domains, i).sd;
	SD_INIT(sd, SIBLING);
	set_domain_attribute(sd, attr);
	cpumask_and(sched_domain_span(sd), cpu_map, topology_thread_cpumask(i));
	sd->parent = parent;
	parent->child = sd;
	cpu_to_cpu_group(i, cpu_map, &sd->groups, d->tmpmask);
#endif
	return sd;
}

static void build_sched_groups(struct s_data *d, enum sched_domain_level l,
			       const struct cpumask *cpu_map, int cpu)
{
	switch (l) {
#ifdef CONFIG_SCHED_SMT
	case SD_LV_SIBLING: /* set up CPU (sibling) groups */
		cpumask_and(d->this_sibling_map, cpu_map,
			    topology_thread_cpumask(cpu));
		if (cpu == cpumask_first(d->this_sibling_map))
			init_sched_build_groups(d->this_sibling_map, cpu_map,
						&cpu_to_cpu_group,
						d->send_covered, d->tmpmask);
		break;
#endif
#ifdef CONFIG_SCHED_MC
	case SD_LV_MC: /* set up multi-core groups */
		cpumask_and(d->this_core_map, cpu_map, cpu_coregroup_mask(cpu));
		if (cpu == cpumask_first(d->this_core_map))
			init_sched_build_groups(d->this_core_map, cpu_map,
						&cpu_to_core_group,
						d->send_covered, d->tmpmask);
		break;
#endif
	case SD_LV_CPU: /* set up physical groups */
		cpumask_and(d->nodemask, cpumask_of_node(cpu), cpu_map);
		if (!cpumask_empty(d->nodemask))
			init_sched_build_groups(d->nodemask, cpu_map,
						&cpu_to_phys_group,
						d->send_covered, d->tmpmask);
		break;
#ifdef CONFIG_NUMA
	case SD_LV_ALLNODES:
		init_sched_build_groups(cpu_map, cpu_map, &cpu_to_allnodes_group,
					d->send_covered, d->tmpmask);
		break;
#endif
	default:
		break;
	}
}

/*
 * Build sched domains for a given set of cpus and attach the sched domains
 * to the individual cpus
 */
static int __build_sched_domains(const struct cpumask *cpu_map,
				 struct sched_domain_attr *attr)
{
	enum s_alloc alloc_state = sa_none;
	struct s_data d;
	struct sched_domain *sd;
	int i;
#ifdef CONFIG_NUMA
	d.sd_allnodes = 0;
#endif

	alloc_state = __visit_domain_allocation_hell(&d, cpu_map);
	if (alloc_state != sa_rootdomain)
		goto error;
	alloc_state = sa_sched_groups;

	/*
	 * Set up domains for cpus specified by the cpu_map.
	 */
	for_each_cpu(i, cpu_map) {
		cpumask_and(d.nodemask, cpumask_of_node(cpu_to_node(i)),
			    cpu_map);

		sd = __build_numa_sched_domains(&d, cpu_map, attr, i);
		sd = __build_cpu_sched_domain(&d, cpu_map, attr, sd, i);
		sd = __build_mc_sched_domain(&d, cpu_map, attr, sd, i);
		sd = __build_smt_sched_domain(&d, cpu_map, attr, sd, i);
	}

	for_each_cpu(i, cpu_map) {
		build_sched_groups(&d, SD_LV_SIBLING, cpu_map, i);
		build_sched_groups(&d, SD_LV_MC, cpu_map, i);
	}

	/* Set up physical groups */
	for (i = 0; i < nr_node_ids; i++)
		build_sched_groups(&d, SD_LV_CPU, cpu_map, i);

#ifdef CONFIG_NUMA
	/* Set up node groups */
	if (d.sd_allnodes)
		build_sched_groups(&d, SD_LV_ALLNODES, cpu_map, 0);

	for (i = 0; i < nr_node_ids; i++)
		if (build_numa_sched_groups(&d, cpu_map, i))
			goto error;
#endif

	/* Calculate CPU power for physical packages and nodes */
#ifdef CONFIG_SCHED_SMT
	for_each_cpu(i, cpu_map) {
		sd = &per_cpu(cpu_domains, i).sd;
		init_sched_groups_power(i, sd);
	}
#endif
#ifdef CONFIG_SCHED_MC
	for_each_cpu(i, cpu_map) {
		sd = &per_cpu(core_domains, i).sd;
		init_sched_groups_power(i, sd);
	}
#endif

	for_each_cpu(i, cpu_map) {
		sd = &per_cpu(phys_domains, i).sd;
		init_sched_groups_power(i, sd);
	}

#ifdef CONFIG_NUMA
	for (i = 0; i < nr_node_ids; i++)
		init_numa_sched_groups_power(d.sched_group_nodes[i]);

	if (d.sd_allnodes) {
		struct sched_group *sg;

		cpu_to_allnodes_group(cpumask_first(cpu_map), cpu_map, &sg,
								d.tmpmask);
		init_numa_sched_groups_power(sg);
	}
#endif

	/* Attach the domains */
	for_each_cpu(i, cpu_map) {
#ifdef CONFIG_SCHED_SMT
		sd = &per_cpu(cpu_domains, i).sd;
#elif defined(CONFIG_SCHED_MC)
		sd = &per_cpu(core_domains, i).sd;
#else
		sd = &per_cpu(phys_domains, i).sd;
#endif
		cpu_attach_domain(sd, d.rd, i);
	}

	d.sched_group_nodes = NULL; /* don't free this we still need it */
	__free_domain_allocs(&d, sa_tmpmask, cpu_map);
	return 0;

error:
	__free_domain_allocs(&d, alloc_state, cpu_map);
	return -ENOMEM;
}

static int build_sched_domains(const struct cpumask *cpu_map)
{
	return __build_sched_domains(cpu_map, NULL);
}

static cpumask_var_t *doms_cur;	/* current sched domains */
static int ndoms_cur;		/* number of sched domains in 'doms_cur' */
static struct sched_domain_attr *dattr_cur;
				/* attribues of custom domains in 'doms_cur' */

/*
 * Special case: If a kmalloc of a doms_cur partition (array of
 * cpumask) fails, then fallback to a single sched domain,
 * as determined by the single cpumask fallback_doms.
 */
static cpumask_var_t fallback_doms;

/*
 * arch_update_cpu_topology lets virtualized architectures update the
 * cpu core maps. It is supposed to return 1 if the topology changed
 * or 0 if it stayed the same.
 */
int __attribute__((weak)) arch_update_cpu_topology(void)
{
	return 0;
}

cpumask_var_t *alloc_sched_domains(unsigned int ndoms)
{
	int i;
	cpumask_var_t *doms;

	doms = kmalloc(sizeof(*doms) * ndoms, GFP_KERNEL);
	if (!doms)
		return NULL;
	for (i = 0; i < ndoms; i++) {
		if (!alloc_cpumask_var(&doms[i], GFP_KERNEL)) {
			free_sched_domains(doms, i);
			return NULL;
		}
	}
	return doms;
}

void free_sched_domains(cpumask_var_t doms[], unsigned int ndoms)
{
	unsigned int i;
	for (i = 0; i < ndoms; i++)
		free_cpumask_var(doms[i]);
	kfree(doms);
}

/*
 * Set up scheduler domains and groups. Callers must hold the hotplug lock.
 * For now this just excludes isolated cpus, but could be used to
 * exclude other special cases in the future.
 */
static int arch_init_sched_domains(const struct cpumask *cpu_map)
{
	int err;

	arch_update_cpu_topology();
	ndoms_cur = 1;
	doms_cur = alloc_sched_domains(ndoms_cur);
	if (!doms_cur)
		doms_cur = &fallback_doms;
	cpumask_andnot(doms_cur[0], cpu_map, cpu_isolated_map);
	dattr_cur = NULL;
	err = build_sched_domains(doms_cur[0]);
	register_sched_domain_sysctl();

	return err;
}

static void arch_destroy_sched_domains(const struct cpumask *cpu_map,
				       struct cpumask *tmpmask)
{
	free_sched_groups(cpu_map, tmpmask);
}

/*
 * Detach sched domains from a group of cpus specified in cpu_map
 * These cpus will now be attached to the NULL domain
 */
static void detach_destroy_domains(const struct cpumask *cpu_map)
{
	/* Save because hotplug lock held. */
	static DECLARE_BITMAP(tmpmask, CONFIG_NR_CPUS);
	int i;

	for_each_cpu(i, cpu_map)
		cpu_attach_domain(NULL, &def_root_domain, i);
	synchronize_sched();
	arch_destroy_sched_domains(cpu_map, to_cpumask(tmpmask));
}

/* handle null as "default" */
static int dattrs_equal(struct sched_domain_attr *cur, int idx_cur,
			struct sched_domain_attr *new, int idx_new)
{
	struct sched_domain_attr tmp;

	/* fast path */
	if (!new && !cur)
		return 1;

	tmp = SD_ATTR_INIT;
	return !memcmp(cur ? (cur + idx_cur) : &tmp,
			new ? (new + idx_new) : &tmp,
			sizeof(struct sched_domain_attr));
}

/*
 * Partition sched domains as specified by the 'ndoms_new'
 * cpumasks in the array doms_new[] of cpumasks. This compares
 * doms_new[] to the current sched domain partitioning, doms_cur[].
 * It destroys each deleted domain and builds each new domain.
 *
 * 'doms_new' is an array of cpumask_var_t's of length 'ndoms_new'.
 * The masks don't intersect (don't overlap.) We should setup one
 * sched domain for each mask. CPUs not in any of the cpumasks will
 * not be load balanced. If the same cpumask appears both in the
 * current 'doms_cur' domains and in the new 'doms_new', we can leave
 * it as it is.
 *
 * The passed in 'doms_new' should be allocated using
 * alloc_sched_domains.  This routine takes ownership of it and will
 * free_sched_domains it when done with it. If the caller failed the
 * alloc call, then it can pass in doms_new == NULL && ndoms_new == 1,
 * and partition_sched_domains() will fallback to the single partition
 * 'fallback_doms', it also forces the domains to be rebuilt.
 *
 * If doms_new == NULL it will be replaced with cpu_online_mask.
 * ndoms_new == 0 is a special case for destroying existing domains,
 * and it will not create the default domain.
 *
 * Call with hotplug lock held
 */
void partition_sched_domains(int ndoms_new, cpumask_var_t doms_new[],
			     struct sched_domain_attr *dattr_new)
{
	int i, j, n;
	int new_topology;

	mutex_lock(&sched_domains_mutex);

	/* always unregister in case we don't destroy any domains */
	unregister_sched_domain_sysctl();

	/* Let architecture update cpu core mappings. */
	new_topology = arch_update_cpu_topology();

	n = doms_new ? ndoms_new : 0;

	/* Destroy deleted domains */
	for (i = 0; i < ndoms_cur; i++) {
		for (j = 0; j < n && !new_topology; j++) {
			if (cpumask_equal(doms_cur[i], doms_new[j])
			    && dattrs_equal(dattr_cur, i, dattr_new, j))
				goto match1;
		}
		/* no match - a current sched domain not in new doms_new[] */
		detach_destroy_domains(doms_cur[i]);
match1:
		;
	}

	if (doms_new == NULL) {
		ndoms_cur = 0;
		doms_new = &fallback_doms;
		cpumask_andnot(doms_new[0], cpu_active_mask, cpu_isolated_map);
		WARN_ON_ONCE(dattr_new);
	}

	/* Build new domains */
	for (i = 0; i < ndoms_new; i++) {
		for (j = 0; j < ndoms_cur && !new_topology; j++) {
			if (cpumask_equal(doms_new[i], doms_cur[j])
			    && dattrs_equal(dattr_new, i, dattr_cur, j))
				goto match2;
		}
		/* no match - add a new doms_new */
		__build_sched_domains(doms_new[i],
					dattr_new ? dattr_new + i : NULL);
match2:
		;
	}

	/* Remember the new sched domains */
	if (doms_cur != &fallback_doms)
		free_sched_domains(doms_cur, ndoms_cur);
	kfree(dattr_cur);	/* kfree(NULL) is safe */
	doms_cur = doms_new;
	dattr_cur = dattr_new;
	ndoms_cur = ndoms_new;

	register_sched_domain_sysctl();

	mutex_unlock(&sched_domains_mutex);
}

#if defined(CONFIG_SCHED_MC) || defined(CONFIG_SCHED_SMT)
static void arch_reinit_sched_domains(void)
{
	get_online_cpus();

	/* Destroy domains first to force the rebuild */
	partition_sched_domains(0, NULL, NULL);

	rebuild_sched_domains();
	put_online_cpus();
}

static ssize_t sched_power_savings_store(const char *buf, size_t count, int smt)
{
	unsigned int level = 0;

	if (sscanf(buf, "%u", &level) != 1)
		return -EINVAL;

	/*
	 * level is always be positive so don't check for
	 * level < POWERSAVINGS_BALANCE_NONE which is 0
	 * What happens on 0 or 1 byte write,
	 * need to check for count as well?
	 */

	if (level >= MAX_POWERSAVINGS_BALANCE_LEVELS)
		return -EINVAL;

	if (smt)
		sched_smt_power_savings = level;
	else
		sched_mc_power_savings = level;

	arch_reinit_sched_domains();

	return count;
}

#ifdef CONFIG_SCHED_MC
static ssize_t sched_mc_power_savings_show(struct sysdev_class *class,
					   struct sysdev_class_attribute *attr,
					   char *page)
{
	return sprintf(page, "%u\n", sched_mc_power_savings);
}
static ssize_t sched_mc_power_savings_store(struct sysdev_class *class,
					    struct sysdev_class_attribute *attr,
					    const char *buf, size_t count)
{
	return sched_power_savings_store(buf, count, 0);
}
static SYSDEV_CLASS_ATTR(sched_mc_power_savings, 0644,
			 sched_mc_power_savings_show,
			 sched_mc_power_savings_store);
#endif

#ifdef CONFIG_SCHED_SMT
static ssize_t sched_smt_power_savings_show(struct sysdev_class *dev,
					    struct sysdev_class_attribute *attr,
					    char *page)
{
	return sprintf(page, "%u\n", sched_smt_power_savings);
}
static ssize_t sched_smt_power_savings_store(struct sysdev_class *dev,
					     struct sysdev_class_attribute *attr,
					     const char *buf, size_t count)
{
	return sched_power_savings_store(buf, count, 1);
}
static SYSDEV_CLASS_ATTR(sched_smt_power_savings, 0644,
		   sched_smt_power_savings_show,
		   sched_smt_power_savings_store);
#endif

int __init sched_create_sysfs_power_savings_entries(struct sysdev_class *cls)
{
	int err = 0;

#ifdef CONFIG_SCHED_SMT
	if (smt_capable())
		err = sysfs_create_file(&cls->kset.kobj,
					&attr_sched_smt_power_savings.attr);
#endif
#ifdef CONFIG_SCHED_MC
	if (!err && mc_capable())
		err = sysfs_create_file(&cls->kset.kobj,
					&attr_sched_mc_power_savings.attr);
#endif
	return err;
}
#endif /* CONFIG_SCHED_MC || CONFIG_SCHED_SMT */

#ifndef CONFIG_CPUSETS
/*
 * Add online and remove offline CPUs from the scheduler domains.
 * When cpusets are enabled they take over this function.
 */
static int update_sched_domains(struct notifier_block *nfb,
				unsigned long action, void *hcpu)
{
	switch (action) {
	case CPU_ONLINE:
	case CPU_ONLINE_FROZEN:
	case CPU_DOWN_PREPARE:
	case CPU_DOWN_PREPARE_FROZEN:
	case CPU_DOWN_FAILED:
	case CPU_DOWN_FAILED_FROZEN:
		partition_sched_domains(1, NULL, NULL);
		return NOTIFY_OK;

	default:
		return NOTIFY_DONE;
	}
}
#endif

static int update_runtime(struct notifier_block *nfb,
				unsigned long action, void *hcpu)
{
	int cpu = (int)(long)hcpu;

	switch (action) {
	case CPU_DOWN_PREPARE:
	case CPU_DOWN_PREPARE_FROZEN:
		disable_runtime(cpu_rq(cpu));
		return NOTIFY_OK;

	case CPU_DOWN_FAILED:
	case CPU_DOWN_FAILED_FROZEN:
	case CPU_ONLINE:
	case CPU_ONLINE_FROZEN:
		enable_runtime(cpu_rq(cpu));
		return NOTIFY_OK;

	default:
		return NOTIFY_DONE;
	}
}

void __init sched_init_smp(void)
{
	cpumask_var_t non_isolated_cpus;

	alloc_cpumask_var(&non_isolated_cpus, GFP_KERNEL);
	alloc_cpumask_var(&fallback_doms, GFP_KERNEL);

#if defined(CONFIG_NUMA)
	sched_group_nodes_bycpu = kzalloc(nr_cpu_ids * sizeof(void **),
								GFP_KERNEL);
	BUG_ON(sched_group_nodes_bycpu == NULL);
#endif
	get_online_cpus();
	mutex_lock(&sched_domains_mutex);
	arch_init_sched_domains(cpu_active_mask);
	cpumask_andnot(non_isolated_cpus, cpu_possible_mask, cpu_isolated_map);
	if (cpumask_empty(non_isolated_cpus))
		cpumask_set_cpu(smp_processor_id(), non_isolated_cpus);
	mutex_unlock(&sched_domains_mutex);
	put_online_cpus();

#ifndef CONFIG_CPUSETS
	/* XXX: Theoretical race here - CPU may be hotplugged now */
	hotcpu_notifier(update_sched_domains, 0);
#endif

	/* RT runtime code needs to handle some hotplug events */
	hotcpu_notifier(update_runtime, 0);

	init_hrtick();

	/* Move init over to a non-isolated CPU */
	if (set_cpus_allowed_ptr(current, non_isolated_cpus) < 0)
		BUG();
	sched_init_granularity();
	free_cpumask_var(non_isolated_cpus);

	init_sched_rt_class();
}
#else
void __init sched_init_smp(void)
{
	sched_init_granularity();
}
#endif /* CONFIG_SMP */

const_debug unsigned int sysctl_timer_migration = 1;

int in_sched_functions(unsigned long addr)
{
	return in_lock_functions(addr) ||
		(addr >= (unsigned long)__sched_text_start
		&& addr < (unsigned long)__sched_text_end);
}

static void init_cfs_rq(struct cfs_rq *cfs_rq, struct rq *rq)
{
	cfs_rq->tasks_timeline = RB_ROOT;
	INIT_LIST_HEAD(&cfs_rq->tasks);
#ifdef CONFIG_FAIR_GROUP_SCHED
	cfs_rq->rq = rq;
#endif
	cfs_rq->min_vruntime = (u64)(-(1LL << 20));
}

static void init_rt_rq(struct rt_rq *rt_rq, struct rq *rq)
{
	struct rt_prio_array *array;
	int i;

	array = &rt_rq->active;
	for (i = 0; i < MAX_RT_PRIO; i++) {
		INIT_LIST_HEAD(array->queue + i);
		__clear_bit(i, array->bitmap);
	}
	/* delimiter for bitsearch: */
	__set_bit(MAX_RT_PRIO, array->bitmap);

#if defined CONFIG_SMP || defined CONFIG_RT_GROUP_SCHED
	rt_rq->highest_prio.curr = MAX_RT_PRIO;
#ifdef CONFIG_SMP
	rt_rq->highest_prio.next = MAX_RT_PRIO;
#endif
#endif
#ifdef CONFIG_SMP
	rt_rq->rt_nr_migratory = 0;
	rt_rq->overloaded = 0;
	plist_head_init_raw(&rt_rq->pushable_tasks, &rq->lock);
#endif

	rt_rq->rt_time = 0;
	rt_rq->rt_throttled = 0;
	rt_rq->rt_runtime = 0;
	raw_spin_lock_init(&rt_rq->rt_runtime_lock);

#ifdef CONFIG_RT_GROUP_SCHED
	rt_rq->rt_nr_boosted = 0;
	rt_rq->rq = rq;
#endif
}

#ifdef CONFIG_FAIR_GROUP_SCHED
static void init_tg_cfs_entry(struct task_group *tg, struct cfs_rq *cfs_rq,
				struct sched_entity *se, int cpu, int add,
				struct sched_entity *parent)
{
	struct rq *rq = cpu_rq(cpu);
	tg->cfs_rq[cpu] = cfs_rq;
	init_cfs_rq(cfs_rq, rq);
	cfs_rq->tg = tg;
	if (add)
		list_add(&cfs_rq->leaf_cfs_rq_list, &rq->leaf_cfs_rq_list);

	tg->se[cpu] = se;
	/* se could be NULL for init_task_group */
	if (!se)
		return;

	if (!parent)
		se->cfs_rq = &rq->cfs;
	else
		se->cfs_rq = parent->my_q;

	se->my_q = cfs_rq;
	se->load.weight = tg->shares;
	se->load.inv_weight = 0;
	se->parent = parent;
}
#endif

#ifdef CONFIG_RT_GROUP_SCHED
static void init_tg_rt_entry(struct task_group *tg, struct rt_rq *rt_rq,
		struct sched_rt_entity *rt_se, int cpu, int add,
		struct sched_rt_entity *parent)
{
	struct rq *rq = cpu_rq(cpu);

	tg->rt_rq[cpu] = rt_rq;
	init_rt_rq(rt_rq, rq);
	rt_rq->tg = tg;
	rt_rq->rt_runtime = tg->rt_bandwidth.rt_runtime;
	if (add)
		list_add(&rt_rq->leaf_rt_rq_list, &rq->leaf_rt_rq_list);

	tg->rt_se[cpu] = rt_se;
	if (!rt_se)
		return;

	if (!parent)
		rt_se->rt_rq = &rq->rt;
	else
		rt_se->rt_rq = parent->my_q;

	rt_se->my_q = rt_rq;
	rt_se->parent = parent;
	INIT_LIST_HEAD(&rt_se->run_list);
}
#endif

void __init sched_init(void)
{
	int i, j;
	unsigned long alloc_size = 0, ptr;

#ifdef CONFIG_FAIR_GROUP_SCHED
	alloc_size += 2 * nr_cpu_ids * sizeof(void **);
#endif
#ifdef CONFIG_RT_GROUP_SCHED
	alloc_size += 2 * nr_cpu_ids * sizeof(void **);
#endif
#ifdef CONFIG_CPUMASK_OFFSTACK
	alloc_size += num_possible_cpus() * cpumask_size();
#endif
	if (alloc_size) {
		ptr = (unsigned long)kzalloc(alloc_size, GFP_NOWAIT);

#ifdef CONFIG_FAIR_GROUP_SCHED
		init_task_group.se = (struct sched_entity **)ptr;
		ptr += nr_cpu_ids * sizeof(void **);

		init_task_group.cfs_rq = (struct cfs_rq **)ptr;
		ptr += nr_cpu_ids * sizeof(void **);

#endif /* CONFIG_FAIR_GROUP_SCHED */
#ifdef CONFIG_RT_GROUP_SCHED
		init_task_group.rt_se = (struct sched_rt_entity **)ptr;
		ptr += nr_cpu_ids * sizeof(void **);

		init_task_group.rt_rq = (struct rt_rq **)ptr;
		ptr += nr_cpu_ids * sizeof(void **);

#endif /* CONFIG_RT_GROUP_SCHED */
#ifdef CONFIG_CPUMASK_OFFSTACK
		for_each_possible_cpu(i) {
			per_cpu(load_balance_tmpmask, i) = (void *)ptr;
			ptr += cpumask_size();
		}
#endif /* CONFIG_CPUMASK_OFFSTACK */
	}

#ifdef CONFIG_SMP
	init_defrootdomain();
#endif

	init_rt_bandwidth(&def_rt_bandwidth,
			global_rt_period(), global_rt_runtime());

#ifdef CONFIG_RT_GROUP_SCHED
	init_rt_bandwidth(&init_task_group.rt_bandwidth,
			global_rt_period(), global_rt_runtime());
#endif /* CONFIG_RT_GROUP_SCHED */

#ifdef CONFIG_CGROUP_SCHED
	list_add(&init_task_group.list, &task_groups);
	INIT_LIST_HEAD(&init_task_group.children);

#endif /* CONFIG_CGROUP_SCHED */

#if defined CONFIG_FAIR_GROUP_SCHED && defined CONFIG_SMP
	update_shares_data = __alloc_percpu(nr_cpu_ids * sizeof(unsigned long),
					    __alignof__(unsigned long));
#endif
	for_each_possible_cpu(i) {
		struct rq *rq;

		rq = cpu_rq(i);
		raw_spin_lock_init(&rq->lock);
		rq->nr_running = 0;
		rq->calc_load_active = 0;
		rq->calc_load_update = jiffies + LOAD_FREQ;
		init_cfs_rq(&rq->cfs, rq);
		init_rt_rq(&rq->rt, rq);
#ifdef CONFIG_FAIR_GROUP_SCHED
		init_task_group.shares = init_task_group_load;
		INIT_LIST_HEAD(&rq->leaf_cfs_rq_list);
#ifdef CONFIG_CGROUP_SCHED
		/*
		 * How much cpu bandwidth does init_task_group get?
		 *
		 * In case of task-groups formed thr' the cgroup filesystem, it
		 * gets 100% of the cpu resources in the system. This overall
		 * system cpu resource is divided among the tasks of
		 * init_task_group and its child task-groups in a fair manner,
		 * based on each entity's (task or task-group's) weight
		 * (se->load.weight).
		 *
		 * In other words, if init_task_group has 10 tasks of weight
		 * 1024) and two child groups A0 and A1 (of weight 1024 each),
		 * then A0's share of the cpu resource is:
		 *
		 *	A0's bandwidth = 1024 / (10*1024 + 1024 + 1024) = 8.33%
		 *
		 * We achieve this by letting init_task_group's tasks sit
		 * directly in rq->cfs (i.e init_task_group->se[] = NULL).
		 */
		init_tg_cfs_entry(&init_task_group, &rq->cfs, NULL, i, 1, NULL);
#endif
#endif /* CONFIG_FAIR_GROUP_SCHED */

		rq->rt.rt_runtime = def_rt_bandwidth.rt_runtime;
#ifdef CONFIG_RT_GROUP_SCHED
		INIT_LIST_HEAD(&rq->leaf_rt_rq_list);
#ifdef CONFIG_CGROUP_SCHED
		init_tg_rt_entry(&init_task_group, &rq->rt, NULL, i, 1, NULL);
#endif
#endif

		for (j = 0; j < CPU_LOAD_IDX_MAX; j++)
			rq->cpu_load[j] = 0;
#ifdef CONFIG_SMP
		rq->sd = NULL;
		rq->rd = NULL;
		rq->post_schedule = 0;
		rq->active_balance = 0;
		rq->next_balance = jiffies;
		rq->push_cpu = 0;
		rq->cpu = i;
		rq->online = 0;
		rq->migration_thread = NULL;
		rq->idle_stamp = 0;
		rq->avg_idle = 2*sysctl_sched_migration_cost;
		INIT_LIST_HEAD(&rq->migration_queue);
		rq_attach_root(rq, &def_root_domain);
#endif
		init_rq_hrtick(rq);
		atomic_set(&rq->nr_iowait, 0);
	}

	set_load_weight(&init_task);

#ifdef CONFIG_PREEMPT_NOTIFIERS
	INIT_HLIST_HEAD(&init_task.preempt_notifiers);
#endif

#ifdef CONFIG_SMP
	open_softirq(SCHED_SOFTIRQ, run_rebalance_domains);
#endif

#ifdef CONFIG_RT_MUTEXES
	plist_head_init_raw(&init_task.pi_waiters, &init_task.pi_lock);
#endif

	/*
	 * The boot idle thread does lazy MMU switching as well:
	 */
	atomic_inc(&init_mm.mm_count);
	enter_lazy_tlb(&init_mm, current);

	/*
	 * Make us the idle thread. Technically, schedule() should not be
	 * called from this thread, however somewhere below it might be,
	 * but because we are the idle thread, we just pick up running again
	 * when this runqueue becomes "idle".
	 */
	init_idle(current, smp_processor_id());

	calc_load_update = jiffies + LOAD_FREQ;

	/*
	 * During early bootup we pretend to be a normal task:
	 */
	current->sched_class = &fair_sched_class;

	/* Allocate the nohz_cpu_mask if CONFIG_CPUMASK_OFFSTACK */
	zalloc_cpumask_var(&nohz_cpu_mask, GFP_NOWAIT);
#ifdef CONFIG_SMP
#ifdef CONFIG_NO_HZ
	zalloc_cpumask_var(&nohz.cpu_mask, GFP_NOWAIT);
	alloc_cpumask_var(&nohz.ilb_grp_nohz_mask, GFP_NOWAIT);
#endif
	/* May be allocated at isolcpus cmdline parse time */
	if (cpu_isolated_map == NULL)
		zalloc_cpumask_var(&cpu_isolated_map, GFP_NOWAIT);
#endif /* SMP */

	perf_event_init();

	scheduler_running = 1;
}

#ifdef CONFIG_DEBUG_SPINLOCK_SLEEP
static inline int preempt_count_equals(int preempt_offset)
{
	int nested = (preempt_count() & ~PREEMPT_ACTIVE) + rcu_preempt_depth();

	return (nested == PREEMPT_INATOMIC_BASE + preempt_offset);
}

void __might_sleep(const char *file, int line, int preempt_offset)
{
#ifdef in_atomic
	static unsigned long prev_jiffy;	/* ratelimiting */

	if ((preempt_count_equals(preempt_offset) && !irqs_disabled()) ||
	    system_state != SYSTEM_RUNNING || oops_in_progress)
		return;
	if (time_before(jiffies, prev_jiffy + HZ) && prev_jiffy)
		return;
	prev_jiffy = jiffies;

	printk(KERN_ERR
		"BUG: sleeping function called from invalid context at %s:%d\n",
			file, line);
	printk(KERN_ERR
		"in_atomic(): %d, irqs_disabled(): %d, pid: %d, name: %s\n",
			in_atomic(), irqs_disabled(),
			current->pid, current->comm);

	debug_show_held_locks(current);
	if (irqs_disabled())
		print_irqtrace_events(current);
	dump_stack();
#endif
}
EXPORT_SYMBOL(__might_sleep);
#endif

#ifdef CONFIG_MAGIC_SYSRQ
static void normalize_task(struct rq *rq, struct task_struct *p)
{
	int on_rq;

	update_rq_clock(rq);
	on_rq = p->se.on_rq;
	if (on_rq)
		deactivate_task(rq, p, 0);
	__setscheduler(rq, p, SCHED_NORMAL, 0);
	if (on_rq) {
		activate_task(rq, p, 0);
		resched_task(rq->curr);
	}
}

void normalize_rt_tasks(void)
{
	struct task_struct *g, *p;
	unsigned long flags;
	struct rq *rq;

	read_lock_irqsave(&tasklist_lock, flags);
	do_each_thread(g, p) {
		/*
		 * Only normalize user tasks:
		 */
		if (!p->mm)
			continue;

		p->se.exec_start		= 0;
#ifdef CONFIG_SCHEDSTATS
		p->se.wait_start		= 0;
		p->se.sleep_start		= 0;
		p->se.block_start		= 0;
#endif

		if (!rt_task(p)) {
			/*
			 * Renice negative nice level userspace
			 * tasks back to 0:
			 */
			if (TASK_NICE(p) < 0 && p->mm)
				set_user_nice(p, 0);
			continue;
		}

		raw_spin_lock(&p->pi_lock);
		rq = __task_rq_lock(p);

		normalize_task(rq, p);

		__task_rq_unlock(rq);
		raw_spin_unlock(&p->pi_lock);
	} while_each_thread(g, p);

	read_unlock_irqrestore(&tasklist_lock, flags);
}

#endif /* CONFIG_MAGIC_SYSRQ */

#ifdef CONFIG_IA64
/*
 * These functions are only useful for the IA64 MCA handling.
 *
 * They can only be called when the whole system has been
 * stopped - every CPU needs to be quiescent, and no scheduling
 * activity can take place. Using them for anything else would
 * be a serious bug, and as a result, they aren't even visible
 * under any other configuration.
 */

/**
 * curr_task - return the current task for a given cpu.
 * @cpu: the processor in question.
 *
 * ONLY VALID WHEN THE WHOLE SYSTEM IS STOPPED!
 */
struct task_struct *curr_task(int cpu)
{
	return cpu_curr(cpu);
}

/**
 * set_curr_task - set the current task for a given cpu.
 * @cpu: the processor in question.
 * @p: the task pointer to set.
 *
 * Description: This function must only be used when non-maskable interrupts
 * are serviced on a separate stack. It allows the architecture to switch the
 * notion of the current task on a cpu in a non-blocking manner. This function
 * must be called with all CPU's synchronized, and interrupts disabled, the
 * and caller must save the original value of the current task (see
 * curr_task() above) and restore that value before reenabling interrupts and
 * re-starting the system.
 *
 * ONLY VALID WHEN THE WHOLE SYSTEM IS STOPPED!
 */
void set_curr_task(int cpu, struct task_struct *p)
{
	cpu_curr(cpu) = p;
}

#endif

#ifdef CONFIG_FAIR_GROUP_SCHED
static void free_fair_sched_group(struct task_group *tg)
{
	int i;

	for_each_possible_cpu(i) {
		if (tg->cfs_rq)
			kfree(tg->cfs_rq[i]);
		if (tg->se)
			kfree(tg->se[i]);
	}

	kfree(tg->cfs_rq);
	kfree(tg->se);
}

static
int alloc_fair_sched_group(struct task_group *tg, struct task_group *parent)
{
	struct cfs_rq *cfs_rq;
	struct sched_entity *se;
	struct rq *rq;
	int i;

	tg->cfs_rq = kzalloc(sizeof(cfs_rq) * nr_cpu_ids, GFP_KERNEL);
	if (!tg->cfs_rq)
		goto err;
	tg->se = kzalloc(sizeof(se) * nr_cpu_ids, GFP_KERNEL);
	if (!tg->se)
		goto err;

	tg->shares = NICE_0_LOAD;

	for_each_possible_cpu(i) {
		rq = cpu_rq(i);

		cfs_rq = kzalloc_node(sizeof(struct cfs_rq),
				      GFP_KERNEL, cpu_to_node(i));
		if (!cfs_rq)
			goto err;

		se = kzalloc_node(sizeof(struct sched_entity),
				  GFP_KERNEL, cpu_to_node(i));
		if (!se)
			goto err_free_rq;

		init_tg_cfs_entry(tg, cfs_rq, se, i, 0, parent->se[i]);
	}

	return 1;

 err_free_rq:
	kfree(cfs_rq);
 err:
	return 0;
}

static inline void register_fair_sched_group(struct task_group *tg, int cpu)
{
	list_add_rcu(&tg->cfs_rq[cpu]->leaf_cfs_rq_list,
			&cpu_rq(cpu)->leaf_cfs_rq_list);
}

static inline void unregister_fair_sched_group(struct task_group *tg, int cpu)
{
	list_del_rcu(&tg->cfs_rq[cpu]->leaf_cfs_rq_list);
}
#else /* !CONFG_FAIR_GROUP_SCHED */
static inline void free_fair_sched_group(struct task_group *tg)
{
}

static inline
int alloc_fair_sched_group(struct task_group *tg, struct task_group *parent)
{
	return 1;
}

static inline void register_fair_sched_group(struct task_group *tg, int cpu)
{
}

static inline void unregister_fair_sched_group(struct task_group *tg, int cpu)
{
}
#endif /* CONFIG_FAIR_GROUP_SCHED */

#ifdef CONFIG_RT_GROUP_SCHED
static void free_rt_sched_group(struct task_group *tg)
{
	int i;

	destroy_rt_bandwidth(&tg->rt_bandwidth);

	for_each_possible_cpu(i) {
		if (tg->rt_rq)
			kfree(tg->rt_rq[i]);
		if (tg->rt_se)
			kfree(tg->rt_se[i]);
	}

	kfree(tg->rt_rq);
	kfree(tg->rt_se);
}

static
int alloc_rt_sched_group(struct task_group *tg, struct task_group *parent)
{
	struct rt_rq *rt_rq;
	struct sched_rt_entity *rt_se;
	struct rq *rq;
	int i;

	tg->rt_rq = kzalloc(sizeof(rt_rq) * nr_cpu_ids, GFP_KERNEL);
	if (!tg->rt_rq)
		goto err;
	tg->rt_se = kzalloc(sizeof(rt_se) * nr_cpu_ids, GFP_KERNEL);
	if (!tg->rt_se)
		goto err;

	init_rt_bandwidth(&tg->rt_bandwidth,
			ktime_to_ns(def_rt_bandwidth.rt_period), 0);

	for_each_possible_cpu(i) {
		rq = cpu_rq(i);

		rt_rq = kzalloc_node(sizeof(struct rt_rq),
				     GFP_KERNEL, cpu_to_node(i));
		if (!rt_rq)
			goto err;

		rt_se = kzalloc_node(sizeof(struct sched_rt_entity),
				     GFP_KERNEL, cpu_to_node(i));
		if (!rt_se)
			goto err_free_rq;

		init_tg_rt_entry(tg, rt_rq, rt_se, i, 0, parent->rt_se[i]);
	}

	return 1;

 err_free_rq:
	kfree(rt_rq);
 err:
	return 0;
}

static inline void register_rt_sched_group(struct task_group *tg, int cpu)
{
	list_add_rcu(&tg->rt_rq[cpu]->leaf_rt_rq_list,
			&cpu_rq(cpu)->leaf_rt_rq_list);
}

static inline void unregister_rt_sched_group(struct task_group *tg, int cpu)
{
	list_del_rcu(&tg->rt_rq[cpu]->leaf_rt_rq_list);
}
#else /* !CONFIG_RT_GROUP_SCHED */
static inline void free_rt_sched_group(struct task_group *tg)
{
}

static inline
int alloc_rt_sched_group(struct task_group *tg, struct task_group *parent)
{
	return 1;
}

static inline void register_rt_sched_group(struct task_group *tg, int cpu)
{
}

static inline void unregister_rt_sched_group(struct task_group *tg, int cpu)
{
}
#endif /* CONFIG_RT_GROUP_SCHED */

#ifdef CONFIG_CGROUP_SCHED
static void free_sched_group(struct task_group *tg)
{
	free_fair_sched_group(tg);
	free_rt_sched_group(tg);
	kfree(tg);
}

/* allocate runqueue etc for a new task group */
struct task_group *sched_create_group(struct task_group *parent)
{
	struct task_group *tg;
	unsigned long flags;
	int i;

	tg = kzalloc(sizeof(*tg), GFP_KERNEL);
	if (!tg)
		return ERR_PTR(-ENOMEM);

	if (!alloc_fair_sched_group(tg, parent))
		goto err;

	if (!alloc_rt_sched_group(tg, parent))
		goto err;

	spin_lock_irqsave(&task_group_lock, flags);
	for_each_possible_cpu(i) {
		register_fair_sched_group(tg, i);
		register_rt_sched_group(tg, i);
	}
	list_add_rcu(&tg->list, &task_groups);

	WARN_ON(!parent); /* root should already exist */

	tg->parent = parent;
	INIT_LIST_HEAD(&tg->children);
	list_add_rcu(&tg->siblings, &parent->children);
	spin_unlock_irqrestore(&task_group_lock, flags);

	return tg;

err:
	free_sched_group(tg);
	return ERR_PTR(-ENOMEM);
}

/* rcu callback to free various structures associated with a task group */
static void free_sched_group_rcu(struct rcu_head *rhp)
{
	/* now it should be safe to free those cfs_rqs */
	free_sched_group(container_of(rhp, struct task_group, rcu));
}

/* Destroy runqueue etc associated with a task group */
void sched_destroy_group(struct task_group *tg)
{
	unsigned long flags;
	int i;

	spin_lock_irqsave(&task_group_lock, flags);
	for_each_possible_cpu(i) {
		unregister_fair_sched_group(tg, i);
		unregister_rt_sched_group(tg, i);
	}
	list_del_rcu(&tg->list);
	list_del_rcu(&tg->siblings);
	spin_unlock_irqrestore(&task_group_lock, flags);

	/* wait for possible concurrent references to cfs_rqs complete */
	call_rcu(&tg->rcu, free_sched_group_rcu);
}

/* change task's runqueue when it moves between groups.
 *	The caller of this function should have put the task in its new group
 *	by now. This function just updates tsk->se.cfs_rq and tsk->se.parent to
 *	reflect its new group.
 */
void sched_move_task(struct task_struct *tsk)
{
	int on_rq, running;
	unsigned long flags;
	struct rq *rq;

	rq = task_rq_lock(tsk, &flags);

	update_rq_clock(rq);

	running = task_current(rq, tsk);
	on_rq = tsk->se.on_rq;

	if (on_rq)
		dequeue_task(rq, tsk, 0);
	if (unlikely(running))
		tsk->sched_class->put_prev_task(rq, tsk);

	set_task_rq(tsk, task_cpu(tsk));

#ifdef CONFIG_FAIR_GROUP_SCHED
	if (tsk->sched_class->moved_group)
		tsk->sched_class->moved_group(tsk, on_rq);
#endif

	if (unlikely(running))
		tsk->sched_class->set_curr_task(rq);
	if (on_rq)
		enqueue_task(rq, tsk, 0, false);

	task_rq_unlock(rq, &flags);
}
#endif /* CONFIG_CGROUP_SCHED */

#ifdef CONFIG_FAIR_GROUP_SCHED
static void __set_se_shares(struct sched_entity *se, unsigned long shares)
{
	struct cfs_rq *cfs_rq = se->cfs_rq;
	int on_rq;

	on_rq = se->on_rq;
	if (on_rq)
		dequeue_entity(cfs_rq, se, 0);

	se->load.weight = shares;
	se->load.inv_weight = 0;

	if (on_rq)
		enqueue_entity(cfs_rq, se, 0);
}

static void set_se_shares(struct sched_entity *se, unsigned long shares)
{
	struct cfs_rq *cfs_rq = se->cfs_rq;
	struct rq *rq = cfs_rq->rq;
	unsigned long flags;

	raw_spin_lock_irqsave(&rq->lock, flags);
	__set_se_shares(se, shares);
	raw_spin_unlock_irqrestore(&rq->lock, flags);
}

static DEFINE_MUTEX(shares_mutex);

int sched_group_set_shares(struct task_group *tg, unsigned long shares)
{
	int i;
	unsigned long flags;

	/*
	 * We can't change the weight of the root cgroup.
	 */
	if (!tg->se[0])
		return -EINVAL;

	if (shares < MIN_SHARES)
		shares = MIN_SHARES;
	else if (shares > MAX_SHARES)
		shares = MAX_SHARES;

	mutex_lock(&shares_mutex);
	if (tg->shares == shares)
		goto done;

	spin_lock_irqsave(&task_group_lock, flags);
	for_each_possible_cpu(i)
		unregister_fair_sched_group(tg, i);
	list_del_rcu(&tg->siblings);
	spin_unlock_irqrestore(&task_group_lock, flags);

	/* wait for any ongoing reference to this group to finish */
	synchronize_sched();

	/*
	 * Now we are free to modify the group's share on each cpu
	 * w/o tripping rebalance_share or load_balance_fair.
	 */
	tg->shares = shares;
	for_each_possible_cpu(i) {
		/*
		 * force a rebalance
		 */
		cfs_rq_set_shares(tg->cfs_rq[i], 0);
		set_se_shares(tg->se[i], shares);
	}

	/*
	 * Enable load balance activity on this group, by inserting it back on
	 * each cpu's rq->leaf_cfs_rq_list.
	 */
	spin_lock_irqsave(&task_group_lock, flags);
	for_each_possible_cpu(i)
		register_fair_sched_group(tg, i);
	list_add_rcu(&tg->siblings, &tg->parent->children);
	spin_unlock_irqrestore(&task_group_lock, flags);
done:
	mutex_unlock(&shares_mutex);
	return 0;
}

unsigned long sched_group_shares(struct task_group *tg)
{
	return tg->shares;
}
#endif

#ifdef CONFIG_RT_GROUP_SCHED
/*
 * Ensure that the real time constraints are schedulable.
 */
static DEFINE_MUTEX(rt_constraints_mutex);

static unsigned long to_ratio(u64 period, u64 runtime)
{
	if (runtime == RUNTIME_INF)
		return 1ULL << 20;

	return div64_u64(runtime << 20, period);
}

/* Must be called with tasklist_lock held */
static inline int tg_has_rt_tasks(struct task_group *tg)
{
	struct task_struct *g, *p;

	do_each_thread(g, p) {
		if (rt_task(p) && rt_rq_of_se(&p->rt)->tg == tg)
			return 1;
	} while_each_thread(g, p);

	return 0;
}

struct rt_schedulable_data {
	struct task_group *tg;
	u64 rt_period;
	u64 rt_runtime;
};

static int tg_schedulable(struct task_group *tg, void *data)
{
	struct rt_schedulable_data *d = data;
	struct task_group *child;
	unsigned long total, sum = 0;
	u64 period, runtime;

	period = ktime_to_ns(tg->rt_bandwidth.rt_period);
	runtime = tg->rt_bandwidth.rt_runtime;

	if (tg == d->tg) {
		period = d->rt_period;
		runtime = d->rt_runtime;
	}

	/*
	 * Cannot have more runtime than the period.
	 */
	if (runtime > period && runtime != RUNTIME_INF)
		return -EINVAL;

	/*
	 * Ensure we don't starve existing RT tasks.
	 */
	if (rt_bandwidth_enabled() && !runtime && tg_has_rt_tasks(tg))
		return -EBUSY;

	total = to_ratio(period, runtime);

	/*
	 * Nobody can have more than the global setting allows.
	 */
	if (total > to_ratio(global_rt_period(), global_rt_runtime()))
		return -EINVAL;

	/*
	 * The sum of our children's runtime should not exceed our own.
	 */
	list_for_each_entry_rcu(child, &tg->children, siblings) {
		period = ktime_to_ns(child->rt_bandwidth.rt_period);
		runtime = child->rt_bandwidth.rt_runtime;

		if (child == d->tg) {
			period = d->rt_period;
			runtime = d->rt_runtime;
		}

		sum += to_ratio(period, runtime);
	}

	if (sum > total)
		return -EINVAL;

	return 0;
}

static int __rt_schedulable(struct task_group *tg, u64 period, u64 runtime)
{
	struct rt_schedulable_data data = {
		.tg = tg,
		.rt_period = period,
		.rt_runtime = runtime,
	};

	return walk_tg_tree(tg_schedulable, tg_nop, &data);
}

static int tg_set_bandwidth(struct task_group *tg,
		u64 rt_period, u64 rt_runtime)
{
	int i, err = 0;

	mutex_lock(&rt_constraints_mutex);
	read_lock(&tasklist_lock);
	err = __rt_schedulable(tg, rt_period, rt_runtime);
	if (err)
		goto unlock;

	raw_spin_lock_irq(&tg->rt_bandwidth.rt_runtime_lock);
	tg->rt_bandwidth.rt_period = ns_to_ktime(rt_period);
	tg->rt_bandwidth.rt_runtime = rt_runtime;

	for_each_possible_cpu(i) {
		struct rt_rq *rt_rq = tg->rt_rq[i];

		raw_spin_lock(&rt_rq->rt_runtime_lock);
		rt_rq->rt_runtime = rt_runtime;
		raw_spin_unlock(&rt_rq->rt_runtime_lock);
	}
	raw_spin_unlock_irq(&tg->rt_bandwidth.rt_runtime_lock);
 unlock:
	read_unlock(&tasklist_lock);
	mutex_unlock(&rt_constraints_mutex);

	return err;
}

int sched_group_set_rt_runtime(struct task_group *tg, long rt_runtime_us)
{
	u64 rt_runtime, rt_period;

	rt_period = ktime_to_ns(tg->rt_bandwidth.rt_period);
	rt_runtime = (u64)rt_runtime_us * NSEC_PER_USEC;
	if (rt_runtime_us < 0)
		rt_runtime = RUNTIME_INF;

	return tg_set_bandwidth(tg, rt_period, rt_runtime);
}

long sched_group_rt_runtime(struct task_group *tg)
{
	u64 rt_runtime_us;

	if (tg->rt_bandwidth.rt_runtime == RUNTIME_INF)
		return -1;

	rt_runtime_us = tg->rt_bandwidth.rt_runtime;
	do_div(rt_runtime_us, NSEC_PER_USEC);
	return rt_runtime_us;
}

int sched_group_set_rt_period(struct task_group *tg, long rt_period_us)
{
	u64 rt_runtime, rt_period;

	rt_period = (u64)rt_period_us * NSEC_PER_USEC;
	rt_runtime = tg->rt_bandwidth.rt_runtime;

	if (rt_period == 0)
		return -EINVAL;

	return tg_set_bandwidth(tg, rt_period, rt_runtime);
}

long sched_group_rt_period(struct task_group *tg)
{
	u64 rt_period_us;

	rt_period_us = ktime_to_ns(tg->rt_bandwidth.rt_period);
	do_div(rt_period_us, NSEC_PER_USEC);
	return rt_period_us;
}

static int sched_rt_global_constraints(void)
{
	u64 runtime, period;
	int ret = 0;

	if (sysctl_sched_rt_period <= 0)
		return -EINVAL;

	runtime = global_rt_runtime();
	period = global_rt_period();

	/*
	 * Sanity check on the sysctl variables.
	 */
	if (runtime > period && runtime != RUNTIME_INF)
		return -EINVAL;

	mutex_lock(&rt_constraints_mutex);
	read_lock(&tasklist_lock);
	ret = __rt_schedulable(NULL, 0, 0);
	read_unlock(&tasklist_lock);
	mutex_unlock(&rt_constraints_mutex);

	return ret;
}

int sched_rt_can_attach(struct task_group *tg, struct task_struct *tsk)
{
	/* Don't accept realtime tasks when there is no way for them to run */
	if (rt_task(tsk) && tg->rt_bandwidth.rt_runtime == 0)
		return 0;

	return 1;
}

#else /* !CONFIG_RT_GROUP_SCHED */
static int sched_rt_global_constraints(void)
{
	unsigned long flags;
	int i;

	if (sysctl_sched_rt_period <= 0)
		return -EINVAL;

	/*
	 * There's always some RT tasks in the root group
	 * -- migration, kstopmachine etc..
	 */
	if (sysctl_sched_rt_runtime == 0)
		return -EBUSY;

	raw_spin_lock_irqsave(&def_rt_bandwidth.rt_runtime_lock, flags);
	for_each_possible_cpu(i) {
		struct rt_rq *rt_rq = &cpu_rq(i)->rt;

		raw_spin_lock(&rt_rq->rt_runtime_lock);
		rt_rq->rt_runtime = global_rt_runtime();
		raw_spin_unlock(&rt_rq->rt_runtime_lock);
	}
	raw_spin_unlock_irqrestore(&def_rt_bandwidth.rt_runtime_lock, flags);

	return 0;
}
#endif /* CONFIG_RT_GROUP_SCHED */

int sched_rt_handler(struct ctl_table *table, int write,
		void __user *buffer, size_t *lenp,
		loff_t *ppos)
{
	int ret;
	int old_period, old_runtime;
	static DEFINE_MUTEX(mutex);

	mutex_lock(&mutex);
	old_period = sysctl_sched_rt_period;
	old_runtime = sysctl_sched_rt_runtime;

	ret = proc_dointvec(table, write, buffer, lenp, ppos);

	if (!ret && write) {
		ret = sched_rt_global_constraints();
		if (ret) {
			sysctl_sched_rt_period = old_period;
			sysctl_sched_rt_runtime = old_runtime;
		} else {
			def_rt_bandwidth.rt_runtime = global_rt_runtime();
			def_rt_bandwidth.rt_period =
				ns_to_ktime(global_rt_period());
		}
	}
	mutex_unlock(&mutex);

	return ret;
}

#ifdef CONFIG_CGROUP_SCHED

/* return corresponding task_group object of a cgroup */
static inline struct task_group *cgroup_tg(struct cgroup *cgrp)
{
	return container_of(cgroup_subsys_state(cgrp, cpu_cgroup_subsys_id),
			    struct task_group, css);
}

static struct cgroup_subsys_state *
cpu_cgroup_create(struct cgroup_subsys *ss, struct cgroup *cgrp)
{
	struct task_group *tg, *parent;

	if (!cgrp->parent) {
		/* This is early initialization for the top cgroup */
		return &init_task_group.css;
	}

	parent = cgroup_tg(cgrp->parent);
	tg = sched_create_group(parent);
	if (IS_ERR(tg))
		return ERR_PTR(-ENOMEM);

	return &tg->css;
}

static void
cpu_cgroup_destroy(struct cgroup_subsys *ss, struct cgroup *cgrp)
{
	struct task_group *tg = cgroup_tg(cgrp);

	sched_destroy_group(tg);
}

static int
cpu_cgroup_can_attach_task(struct cgroup *cgrp, struct task_struct *tsk)
{
#ifdef CONFIG_RT_GROUP_SCHED
	if (!sched_rt_can_attach(cgroup_tg(cgrp), tsk))
		return -EINVAL;
#else
	/* We don't support RT-tasks being in separate groups */
	if (tsk->sched_class != &fair_sched_class)
		return -EINVAL;
#endif
	return 0;
}

static int
cpu_cgroup_can_attach(struct cgroup_subsys *ss, struct cgroup *cgrp,
		      struct task_struct *tsk, bool threadgroup)
{
	int retval = cpu_cgroup_can_attach_task(cgrp, tsk);
	if (retval)
		return retval;
	if (threadgroup) {
		struct task_struct *c;
		rcu_read_lock();
		list_for_each_entry_rcu(c, &tsk->thread_group, thread_group) {
			retval = cpu_cgroup_can_attach_task(cgrp, c);
			if (retval) {
				rcu_read_unlock();
				return retval;
			}
		}
		rcu_read_unlock();
	}
	return 0;
}

static void
cpu_cgroup_attach(struct cgroup_subsys *ss, struct cgroup *cgrp,
		  struct cgroup *old_cont, struct task_struct *tsk,
		  bool threadgroup)
{
	sched_move_task(tsk);
	if (threadgroup) {
		struct task_struct *c;
		rcu_read_lock();
		list_for_each_entry_rcu(c, &tsk->thread_group, thread_group) {
			sched_move_task(c);
		}
		rcu_read_unlock();
	}
}

#ifdef CONFIG_FAIR_GROUP_SCHED
static int cpu_shares_write_u64(struct cgroup *cgrp, struct cftype *cftype,
				u64 shareval)
{
	return sched_group_set_shares(cgroup_tg(cgrp), shareval);
}

static u64 cpu_shares_read_u64(struct cgroup *cgrp, struct cftype *cft)
{
	struct task_group *tg = cgroup_tg(cgrp);

	return (u64) tg->shares;
}
#endif /* CONFIG_FAIR_GROUP_SCHED */

#ifdef CONFIG_RT_GROUP_SCHED
static int cpu_rt_runtime_write(struct cgroup *cgrp, struct cftype *cft,
				s64 val)
{
	return sched_group_set_rt_runtime(cgroup_tg(cgrp), val);
}

static s64 cpu_rt_runtime_read(struct cgroup *cgrp, struct cftype *cft)
{
	return sched_group_rt_runtime(cgroup_tg(cgrp));
}

static int cpu_rt_period_write_uint(struct cgroup *cgrp, struct cftype *cftype,
		u64 rt_period_us)
{
	return sched_group_set_rt_period(cgroup_tg(cgrp), rt_period_us);
}

static u64 cpu_rt_period_read_uint(struct cgroup *cgrp, struct cftype *cft)
{
	return sched_group_rt_period(cgroup_tg(cgrp));
}
#endif /* CONFIG_RT_GROUP_SCHED */

static struct cftype cpu_files[] = {
#ifdef CONFIG_FAIR_GROUP_SCHED
	{
		.name = "shares",
		.read_u64 = cpu_shares_read_u64,
		.write_u64 = cpu_shares_write_u64,
	},
#endif
#ifdef CONFIG_RT_GROUP_SCHED
	{
		.name = "rt_runtime_us",
		.read_s64 = cpu_rt_runtime_read,
		.write_s64 = cpu_rt_runtime_write,
	},
	{
		.name = "rt_period_us",
		.read_u64 = cpu_rt_period_read_uint,
		.write_u64 = cpu_rt_period_write_uint,
	},
#endif
};

static int cpu_cgroup_populate(struct cgroup_subsys *ss, struct cgroup *cont)
{
	return cgroup_add_files(cont, ss, cpu_files, ARRAY_SIZE(cpu_files));
}

struct cgroup_subsys cpu_cgroup_subsys = {
	.name		= "cpu",
	.create		= cpu_cgroup_create,
	.destroy	= cpu_cgroup_destroy,
	.can_attach	= cpu_cgroup_can_attach,
	.attach		= cpu_cgroup_attach,
	.populate	= cpu_cgroup_populate,
	.subsys_id	= cpu_cgroup_subsys_id,
	.early_init	= 1,
};

#endif	/* CONFIG_CGROUP_SCHED */

#ifdef CONFIG_CGROUP_CPUACCT

/*
 * CPU accounting code for task groups.
 *
 * Based on the work by Paul Menage (menage@google.com) and Balbir Singh
 * (balbir@in.ibm.com).
 */

/* track cpu usage of a group of tasks and its child groups */
struct cpuacct {
	struct cgroup_subsys_state css;
	/* cpuusage holds pointer to a u64-type object on every cpu */
	u64 __percpu *cpuusage;
	struct percpu_counter cpustat[CPUACCT_STAT_NSTATS];
	struct cpuacct *parent;
};

struct cgroup_subsys cpuacct_subsys;

/* return cpu accounting group corresponding to this container */
static inline struct cpuacct *cgroup_ca(struct cgroup *cgrp)
{
	return container_of(cgroup_subsys_state(cgrp, cpuacct_subsys_id),
			    struct cpuacct, css);
}

/* return cpu accounting group to which this task belongs */
static inline struct cpuacct *task_ca(struct task_struct *tsk)
{
	return container_of(task_subsys_state(tsk, cpuacct_subsys_id),
			    struct cpuacct, css);
}

/* create a new cpu accounting group */
static struct cgroup_subsys_state *cpuacct_create(
	struct cgroup_subsys *ss, struct cgroup *cgrp)
{
	struct cpuacct *ca = kzalloc(sizeof(*ca), GFP_KERNEL);
	int i;

	if (!ca)
		goto out;

	ca->cpuusage = alloc_percpu(u64);
	if (!ca->cpuusage)
		goto out_free_ca;

	for (i = 0; i < CPUACCT_STAT_NSTATS; i++)
		if (percpu_counter_init(&ca->cpustat[i], 0))
			goto out_free_counters;

	if (cgrp->parent)
		ca->parent = cgroup_ca(cgrp->parent);

	return &ca->css;

out_free_counters:
	while (--i >= 0)
		percpu_counter_destroy(&ca->cpustat[i]);
	free_percpu(ca->cpuusage);
out_free_ca:
	kfree(ca);
out:
	return ERR_PTR(-ENOMEM);
}

/* destroy an existing cpu accounting group */
static void
cpuacct_destroy(struct cgroup_subsys *ss, struct cgroup *cgrp)
{
	struct cpuacct *ca = cgroup_ca(cgrp);
	int i;

	for (i = 0; i < CPUACCT_STAT_NSTATS; i++)
		percpu_counter_destroy(&ca->cpustat[i]);
	free_percpu(ca->cpuusage);
	kfree(ca);
}

static u64 cpuacct_cpuusage_read(struct cpuacct *ca, int cpu)
{
	u64 *cpuusage = per_cpu_ptr(ca->cpuusage, cpu);
	u64 data;

#ifndef CONFIG_64BIT
	/*
	 * Take rq->lock to make 64-bit read safe on 32-bit platforms.
	 */
	raw_spin_lock_irq(&cpu_rq(cpu)->lock);
	data = *cpuusage;
	raw_spin_unlock_irq(&cpu_rq(cpu)->lock);
#else
	data = *cpuusage;
#endif

	return data;
}

static void cpuacct_cpuusage_write(struct cpuacct *ca, int cpu, u64 val)
{
	u64 *cpuusage = per_cpu_ptr(ca->cpuusage, cpu);

#ifndef CONFIG_64BIT
	/*
	 * Take rq->lock to make 64-bit write safe on 32-bit platforms.
	 */
	raw_spin_lock_irq(&cpu_rq(cpu)->lock);
	*cpuusage = val;
	raw_spin_unlock_irq(&cpu_rq(cpu)->lock);
#else
	*cpuusage = val;
#endif
}

/* return total cpu usage (in nanoseconds) of a group */
static u64 cpuusage_read(struct cgroup *cgrp, struct cftype *cft)
{
	struct cpuacct *ca = cgroup_ca(cgrp);
	u64 totalcpuusage = 0;
	int i;

	for_each_present_cpu(i)
		totalcpuusage += cpuacct_cpuusage_read(ca, i);

	return totalcpuusage;
}

static int cpuusage_write(struct cgroup *cgrp, struct cftype *cftype,
								u64 reset)
{
	struct cpuacct *ca = cgroup_ca(cgrp);
	int err = 0;
	int i;

	if (reset) {
		err = -EINVAL;
		goto out;
	}

	for_each_present_cpu(i)
		cpuacct_cpuusage_write(ca, i, 0);

out:
	return err;
}

static int cpuacct_percpu_seq_read(struct cgroup *cgroup, struct cftype *cft,
				   struct seq_file *m)
{
	struct cpuacct *ca = cgroup_ca(cgroup);
	u64 percpu;
	int i;

	for_each_present_cpu(i) {
		percpu = cpuacct_cpuusage_read(ca, i);
		seq_printf(m, "%llu ", (unsigned long long) percpu);
	}
	seq_printf(m, "\n");
	return 0;
}

static const char *cpuacct_stat_desc[] = {
	[CPUACCT_STAT_USER] = "user",
	[CPUACCT_STAT_SYSTEM] = "system",
};

static int cpuacct_stats_show(struct cgroup *cgrp, struct cftype *cft,
		struct cgroup_map_cb *cb)
{
	struct cpuacct *ca = cgroup_ca(cgrp);
	int i;

	for (i = 0; i < CPUACCT_STAT_NSTATS; i++) {
		s64 val = percpu_counter_read(&ca->cpustat[i]);
		val = cputime64_to_clock_t(val);
		cb->fill(cb, cpuacct_stat_desc[i], val);
	}
	return 0;
}

static struct cftype files[] = {
	{
		.name = "usage",
		.read_u64 = cpuusage_read,
		.write_u64 = cpuusage_write,
	},
	{
		.name = "usage_percpu",
		.read_seq_string = cpuacct_percpu_seq_read,
	},
	{
		.name = "stat",
		.read_map = cpuacct_stats_show,
	},
};

static int cpuacct_populate(struct cgroup_subsys *ss, struct cgroup *cgrp)
{
	return cgroup_add_files(cgrp, ss, files, ARRAY_SIZE(files));
}

/*
 * charge this task's execution time to its accounting group.
 *
 * called with rq->lock held.
 */
static void cpuacct_charge(struct task_struct *tsk, u64 cputime)
{
	struct cpuacct *ca;
	int cpu;

	if (unlikely(!cpuacct_subsys.active))
		return;

	cpu = task_cpu(tsk);

	rcu_read_lock();

	ca = task_ca(tsk);

	for (; ca; ca = ca->parent) {
		u64 *cpuusage = per_cpu_ptr(ca->cpuusage, cpu);
		*cpuusage += cputime;
	}

	rcu_read_unlock();
}

/*
 * When CONFIG_VIRT_CPU_ACCOUNTING is enabled one jiffy can be very large
 * in cputime_t units. As a result, cpuacct_update_stats calls
 * percpu_counter_add with values large enough to always overflow the
 * per cpu batch limit causing bad SMP scalability.
 *
 * To fix this we scale percpu_counter_batch by cputime_one_jiffy so we
 * batch the same amount of time with CONFIG_VIRT_CPU_ACCOUNTING disabled
 * and enabled. We cap it at INT_MAX which is the largest allowed batch value.
 */
#ifdef CONFIG_SMP
#define CPUACCT_BATCH	\
	min_t(long, percpu_counter_batch * cputime_one_jiffy, INT_MAX)
#else
#define CPUACCT_BATCH	0
#endif

/*
 * Charge the system/user time to the task's accounting group.
 */
static void cpuacct_update_stats(struct task_struct *tsk,
		enum cpuacct_stat_index idx, cputime_t val)
{
	struct cpuacct *ca;
	int batch = CPUACCT_BATCH;

	if (unlikely(!cpuacct_subsys.active))
		return;

	rcu_read_lock();
	ca = task_ca(tsk);

	do {
		__percpu_counter_add(&ca->cpustat[idx], val, batch);
		ca = ca->parent;
	} while (ca);
	rcu_read_unlock();
}

struct cgroup_subsys cpuacct_subsys = {
	.name = "cpuacct",
	.create = cpuacct_create,
	.destroy = cpuacct_destroy,
	.populate = cpuacct_populate,
	.subsys_id = cpuacct_subsys_id,
};
#endif	/* CONFIG_CGROUP_CPUACCT */

#ifndef CONFIG_SMP

int rcu_expedited_torture_stats(char *page)
{
	return 0;
}
EXPORT_SYMBOL_GPL(rcu_expedited_torture_stats);

void synchronize_sched_expedited(void)
{
}
EXPORT_SYMBOL_GPL(synchronize_sched_expedited);

#else /* #ifndef CONFIG_SMP */

static DEFINE_PER_CPU(struct migration_req, rcu_migration_req);
static DEFINE_MUTEX(rcu_sched_expedited_mutex);

#define RCU_EXPEDITED_STATE_POST -2
#define RCU_EXPEDITED_STATE_IDLE -1

static int rcu_expedited_state = RCU_EXPEDITED_STATE_IDLE;

int rcu_expedited_torture_stats(char *page)
{
	int cnt = 0;
	int cpu;

	cnt += sprintf(&page[cnt], "state: %d /", rcu_expedited_state);
	for_each_online_cpu(cpu) {
		 cnt += sprintf(&page[cnt], " %d:%d",
				cpu, per_cpu(rcu_migration_req, cpu).dest_cpu);
	}
	cnt += sprintf(&page[cnt], "\n");
	return cnt;
}
EXPORT_SYMBOL_GPL(rcu_expedited_torture_stats);

static long synchronize_sched_expedited_count;

/*
 * Wait for an rcu-sched grace period to elapse, but use "big hammer"
 * approach to force grace period to end quickly.  This consumes
 * significant time on all CPUs, and is thus not recommended for
 * any sort of common-case code.
 *
 * Note that it is illegal to call this function while holding any
 * lock that is acquired by a CPU-hotplug notifier.  Failing to
 * observe this restriction will result in deadlock.
 */
void synchronize_sched_expedited(void)
{
	int cpu;
	unsigned long flags;
	bool need_full_sync = 0;
	struct rq *rq;
	struct migration_req *req;
	long snap;
	int trycount = 0;

	smp_mb();  /* ensure prior mod happens before capturing snap. */
	snap = ACCESS_ONCE(synchronize_sched_expedited_count) + 1;
	get_online_cpus();
	while (!mutex_trylock(&rcu_sched_expedited_mutex)) {
		put_online_cpus();
		if (trycount++ < 10)
			udelay(trycount * num_online_cpus());
		else {
			synchronize_sched();
			return;
		}
		if (ACCESS_ONCE(synchronize_sched_expedited_count) - snap > 0) {
			smp_mb(); /* ensure test happens before caller kfree */
			return;
		}
		get_online_cpus();
	}
	rcu_expedited_state = RCU_EXPEDITED_STATE_POST;
	for_each_online_cpu(cpu) {
		rq = cpu_rq(cpu);
		req = &per_cpu(rcu_migration_req, cpu);
		init_completion(&req->done);
		req->task = NULL;
		req->dest_cpu = RCU_MIGRATION_NEED_QS;
		raw_spin_lock_irqsave(&rq->lock, flags);
		list_add(&req->list, &rq->migration_queue);
		raw_spin_unlock_irqrestore(&rq->lock, flags);
		wake_up_process(rq->migration_thread);
	}
	for_each_online_cpu(cpu) {
		rcu_expedited_state = cpu;
		req = &per_cpu(rcu_migration_req, cpu);
		rq = cpu_rq(cpu);
		wait_for_completion(&req->done);
		raw_spin_lock_irqsave(&rq->lock, flags);
		if (unlikely(req->dest_cpu == RCU_MIGRATION_MUST_SYNC))
			need_full_sync = 1;
		req->dest_cpu = RCU_MIGRATION_IDLE;
		raw_spin_unlock_irqrestore(&rq->lock, flags);
	}
	rcu_expedited_state = RCU_EXPEDITED_STATE_IDLE;
	synchronize_sched_expedited_count++;
	mutex_unlock(&rcu_sched_expedited_mutex);
	put_online_cpus();
	if (need_full_sync)
		synchronize_sched();
}
EXPORT_SYMBOL_GPL(synchronize_sched_expedited);

#endif /* #else #ifndef CONFIG_SMP */<|MERGE_RESOLUTION|>--- conflicted
+++ resolved
@@ -1827,7 +1827,6 @@
 static void update_sysctl(void);
 static int get_update_sysctl_factor(void);
 
-<<<<<<< HEAD
 static inline void __set_task_cpu(struct task_struct *p, unsigned int cpu)
 {
 	set_task_rq(p, cpu);
@@ -1839,15 +1838,6 @@
 	 */
 	smp_wmb();
 	task_thread_info(p)->cpu = cpu;
-=======
-#include "sched_stats.h"
-#include "sched_idletask.c"
-#include "sched_fair.c"
-#include "sched_rt.c"
-#include "../litmus/sched_litmus.c"
-#ifdef CONFIG_SCHED_DEBUG
-# include "sched_debug.c"
->>>>>>> 7c1ff4c5
 #endif
 }
 
@@ -1952,6 +1942,7 @@
 #include "sched_idletask.c"
 #include "sched_fair.c"
 #include "sched_rt.c"
+#include "../litmus/sched_litmus.c"
 #ifdef CONFIG_SCHED_DEBUG
 # include "sched_debug.c"
 #endif
@@ -2308,18 +2299,10 @@
 	int dest_cpu;
 	const struct cpumask *nodemask = cpumask_of_node(cpu_to_node(cpu));
 
-<<<<<<< HEAD
 	/* Look for allowed, online CPU in same node. */
 	for_each_cpu_and(dest_cpu, nodemask, cpu_active_mask)
 		if (cpumask_test_cpu(dest_cpu, &p->cpus_allowed))
 			return dest_cpu;
-=======
-	if (is_realtime(p))
-		TRACE_TASK(p, "try_to_wake_up() state:%d\n", p->state);
-
-	if (!sched_feat(SYNC_WAKEUPS))
-		wake_flags &= ~WF_SYNC;
->>>>>>> 7c1ff4c5
 
 	/* Any allowed, online CPU? */
 	dest_cpu = cpumask_any_and(&p->cpus_allowed, cpu_active_mask);
@@ -2400,6 +2383,9 @@
 	unsigned long flags;
 	struct rq *rq;
 
+	if (is_realtime(p))
+		TRACE_TASK(p, "try_to_wake_up() state:%d\n", p->state);
+
 	if (!sched_feat(SYNC_WAKEUPS))
 		wake_flags &= ~WF_SYNC;
 
@@ -2844,7 +2830,8 @@
 	 */
 	prev_state = prev->state;
 	finish_arch_switch(prev);
-<<<<<<< HEAD
+	litmus->finish_switch(prev);
+	prev->rt_param.stack_in_use = NO_CPU;
 #ifdef __ARCH_WANT_INTERRUPTS_ON_CTXSW
 	local_irq_disable();
 #endif /* __ARCH_WANT_INTERRUPTS_ON_CTXSW */
@@ -2852,11 +2839,6 @@
 #ifdef __ARCH_WANT_INTERRUPTS_ON_CTXSW
 	local_irq_enable();
 #endif /* __ARCH_WANT_INTERRUPTS_ON_CTXSW */
-=======
-	litmus->finish_switch(prev);
-	prev->rt_param.stack_in_use = NO_CPU;
-	perf_event_task_sched_in(current, cpu_of(rq));
->>>>>>> 7c1ff4c5
 	finish_lock_switch(rq, prev);
 
 	fire_sched_in_preempt_notifiers(current);
@@ -3565,25 +3547,17 @@
 
 	sched_clock_tick();
 
-<<<<<<< HEAD
+	TS_TICK_START(current);
+
 	raw_spin_lock(&rq->lock);
 	update_rq_clock(rq);
 	update_cpu_load(rq);
 	curr->sched_class->task_tick(rq, curr, 0);
-	raw_spin_unlock(&rq->lock);
-=======
-	TS_TICK_START(current);
-
-	spin_lock(&rq->lock);
-	update_rq_clock(rq);
-	update_cpu_load(rq);
-	curr->sched_class->task_tick(rq, curr, 0);
 
 	/* litmus_tick may force current to resched */
 	litmus_tick(rq, curr);
 
-	spin_unlock(&rq->lock);
->>>>>>> 7c1ff4c5
+	raw_spin_unlock(&rq->lock);
 
 	perf_event_task_tick(curr);
 
@@ -3827,31 +3801,22 @@
 		 */
 		cpu = smp_processor_id();
 		rq = cpu_rq(cpu);
-<<<<<<< HEAD
-	} else
-		raw_spin_unlock_irq(&rq->lock);
-=======
 	} else {
 		TS_SCHED_END(prev);
-		spin_unlock_irq(&rq->lock);
+		raw_spin_unlock_irq(&rq->lock);
 	}
 
 	sched_trace_task_switch_to(current);
->>>>>>> 7c1ff4c5
 
 	post_schedule(rq);
 
 	if (unlikely(reacquire_kernel_lock(current) < 0)) {
-<<<<<<< HEAD
 		prev = rq->curr;
 		switch_count = &prev->nivcsw;
-=======
->>>>>>> 7c1ff4c5
 		goto need_resched_nonpreemptible;
 	}
 
 	preempt_enable_no_resched();
-
 	if (need_resched())
 		goto need_resched;
 
@@ -4568,29 +4533,13 @@
 	BUG_ON(p->se.on_rq);
 
 	p->policy = policy;
-<<<<<<< HEAD
-=======
-	switch (p->policy) {
-	case SCHED_NORMAL:
-	case SCHED_BATCH:
-	case SCHED_IDLE:
-		p->sched_class = &fair_sched_class;
-		break;
-	case SCHED_FIFO:
-	case SCHED_RR:
-		p->sched_class = &rt_sched_class;
-		break;
-	case SCHED_LITMUS:
-		p->sched_class = &litmus_sched_class;
-		break;
-	}
-
->>>>>>> 7c1ff4c5
 	p->rt_priority = prio;
 	p->normal_prio = normal_prio(p);
 	/* we are holding p->pi_lock already */
 	p->prio = rt_mutex_getprio(p);
-	if (rt_prio(p->prio))
+	if (p->policy == SCHED_LITMUS)
+		p->sched_class = &litmus_sched_class;
+	else if (rt_prio(p->prio))
 		p->sched_class = &rt_sched_class;
 	else
 		p->sched_class = &fair_sched_class;
@@ -4921,14 +4870,9 @@
 	rcu_read_lock();
 
 	p = find_process_by_pid(pid);
-<<<<<<< HEAD
-	if (!p) {
-		rcu_read_unlock();
-=======
 	/* Don't set affinity if task not found and for LITMUS tasks */
 	if (!p || is_realtime(p)) {
-		read_unlock(&tasklist_lock);
->>>>>>> 7c1ff4c5
+		rcu_read_unlock();
 		put_online_cpus();
 		return p ? -EPERM : -ESRCH;
 	}
