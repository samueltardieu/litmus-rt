/*
 * Implement CPU time clocks for the POSIX clock interface.
 */

#include <linux/sched.h>
#include <linux/posix-timers.h>
#include <linux/errno.h>
#include <linux/math64.h>
#include <asm/uaccess.h>
#include <linux/kernel_stat.h>

/*
 * Called after updating RLIMIT_CPU to set timer expiration if necessary.
 */
void update_rlimit_cpu(unsigned long rlim_new)
{
	cputime_t cputime;

	cputime = secs_to_cputime(rlim_new);
	if (cputime_eq(current->signal->it_prof_expires, cputime_zero) ||
	    cputime_lt(current->signal->it_prof_expires, cputime)) {
		spin_lock_irq(&current->sighand->siglock);
		set_process_cpu_timer(current, CPUCLOCK_PROF, &cputime, NULL);
		spin_unlock_irq(&current->sighand->siglock);
	}
}

static int check_clock(const clockid_t which_clock)
{
	int error = 0;
	struct task_struct *p;
	const pid_t pid = CPUCLOCK_PID(which_clock);

	if (CPUCLOCK_WHICH(which_clock) >= CPUCLOCK_MAX)
		return -EINVAL;

	if (pid == 0)
		return 0;

	read_lock(&tasklist_lock);
	p = find_task_by_vpid(pid);
	if (!p || !(CPUCLOCK_PERTHREAD(which_clock) ?
		   same_thread_group(p, current) : thread_group_leader(p))) {
		error = -EINVAL;
	}
	read_unlock(&tasklist_lock);

	return error;
}

static inline union cpu_time_count
timespec_to_sample(const clockid_t which_clock, const struct timespec *tp)
{
	union cpu_time_count ret;
	ret.sched = 0;		/* high half always zero when .cpu used */
	if (CPUCLOCK_WHICH(which_clock) == CPUCLOCK_SCHED) {
		ret.sched = (unsigned long long)tp->tv_sec * NSEC_PER_SEC + tp->tv_nsec;
	} else {
		ret.cpu = timespec_to_cputime(tp);
	}
	return ret;
}

static void sample_to_timespec(const clockid_t which_clock,
			       union cpu_time_count cpu,
			       struct timespec *tp)
{
	if (CPUCLOCK_WHICH(which_clock) == CPUCLOCK_SCHED)
		*tp = ns_to_timespec(cpu.sched);
	else
		cputime_to_timespec(cpu.cpu, tp);
}

static inline int cpu_time_before(const clockid_t which_clock,
				  union cpu_time_count now,
				  union cpu_time_count then)
{
	if (CPUCLOCK_WHICH(which_clock) == CPUCLOCK_SCHED) {
		return now.sched < then.sched;
	}  else {
		return cputime_lt(now.cpu, then.cpu);
	}
}
static inline void cpu_time_add(const clockid_t which_clock,
				union cpu_time_count *acc,
			        union cpu_time_count val)
{
	if (CPUCLOCK_WHICH(which_clock) == CPUCLOCK_SCHED) {
		acc->sched += val.sched;
	}  else {
		acc->cpu = cputime_add(acc->cpu, val.cpu);
	}
}
static inline union cpu_time_count cpu_time_sub(const clockid_t which_clock,
						union cpu_time_count a,
						union cpu_time_count b)
{
	if (CPUCLOCK_WHICH(which_clock) == CPUCLOCK_SCHED) {
		a.sched -= b.sched;
	}  else {
		a.cpu = cputime_sub(a.cpu, b.cpu);
	}
	return a;
}

/*
 * Divide and limit the result to res >= 1
 *
 * This is necessary to prevent signal delivery starvation, when the result of
 * the division would be rounded down to 0.
 */
static inline cputime_t cputime_div_non_zero(cputime_t time, unsigned long div)
{
	cputime_t res = cputime_div(time, div);

	return max_t(cputime_t, res, 1);
}

/*
 * Update expiry time from increment, and increase overrun count,
 * given the current clock sample.
 */
static void bump_cpu_timer(struct k_itimer *timer,
				  union cpu_time_count now)
{
	int i;

	if (timer->it.cpu.incr.sched == 0)
		return;

	if (CPUCLOCK_WHICH(timer->it_clock) == CPUCLOCK_SCHED) {
		unsigned long long delta, incr;

		if (now.sched < timer->it.cpu.expires.sched)
			return;
		incr = timer->it.cpu.incr.sched;
		delta = now.sched + incr - timer->it.cpu.expires.sched;
		/* Don't use (incr*2 < delta), incr*2 might overflow. */
		for (i = 0; incr < delta - incr; i++)
			incr = incr << 1;
		for (; i >= 0; incr >>= 1, i--) {
			if (delta < incr)
				continue;
			timer->it.cpu.expires.sched += incr;
			timer->it_overrun += 1 << i;
			delta -= incr;
		}
	} else {
		cputime_t delta, incr;

		if (cputime_lt(now.cpu, timer->it.cpu.expires.cpu))
			return;
		incr = timer->it.cpu.incr.cpu;
		delta = cputime_sub(cputime_add(now.cpu, incr),
				    timer->it.cpu.expires.cpu);
		/* Don't use (incr*2 < delta), incr*2 might overflow. */
		for (i = 0; cputime_lt(incr, cputime_sub(delta, incr)); i++)
			     incr = cputime_add(incr, incr);
		for (; i >= 0; incr = cputime_halve(incr), i--) {
			if (cputime_lt(delta, incr))
				continue;
			timer->it.cpu.expires.cpu =
				cputime_add(timer->it.cpu.expires.cpu, incr);
			timer->it_overrun += 1 << i;
			delta = cputime_sub(delta, incr);
		}
	}
}

static inline cputime_t prof_ticks(struct task_struct *p)
{
	return cputime_add(p->utime, p->stime);
}
static inline cputime_t virt_ticks(struct task_struct *p)
{
	return p->utime;
}

int posix_cpu_clock_getres(const clockid_t which_clock, struct timespec *tp)
{
	int error = check_clock(which_clock);
	if (!error) {
		tp->tv_sec = 0;
		tp->tv_nsec = ((NSEC_PER_SEC + HZ - 1) / HZ);
		if (CPUCLOCK_WHICH(which_clock) == CPUCLOCK_SCHED) {
			/*
			 * If sched_clock is using a cycle counter, we
			 * don't have any idea of its true resolution
			 * exported, but it is much more than 1s/HZ.
			 */
			tp->tv_nsec = 1;
		}
	}
	return error;
}

int posix_cpu_clock_set(const clockid_t which_clock, const struct timespec *tp)
{
	/*
	 * You can never reset a CPU clock, but we check for other errors
	 * in the call before failing with EPERM.
	 */
	int error = check_clock(which_clock);
	if (error == 0) {
		error = -EPERM;
	}
	return error;
}


/*
 * Sample a per-thread clock for the given task.
 */
static int cpu_clock_sample(const clockid_t which_clock, struct task_struct *p,
			    union cpu_time_count *cpu)
{
	switch (CPUCLOCK_WHICH(which_clock)) {
	default:
		return -EINVAL;
	case CPUCLOCK_PROF:
		cpu->cpu = prof_ticks(p);
		break;
	case CPUCLOCK_VIRT:
		cpu->cpu = virt_ticks(p);
		break;
	case CPUCLOCK_SCHED:
		cpu->sched = p->se.sum_exec_runtime + task_delta_exec(p);
		break;
	}
	return 0;
}

void thread_group_cputime(struct task_struct *tsk, struct task_cputime *times)
{
	struct sighand_struct *sighand;
	struct signal_struct *sig;
	struct task_struct *t;

	*times = INIT_CPUTIME;

	rcu_read_lock();
	sighand = rcu_dereference(tsk->sighand);
	if (!sighand)
		goto out;

	sig = tsk->signal;

	t = tsk;
	do {
		times->utime = cputime_add(times->utime, t->utime);
		times->stime = cputime_add(times->stime, t->stime);
		times->sum_exec_runtime += t->se.sum_exec_runtime;

		t = next_thread(t);
	} while (t != tsk);

	times->utime = cputime_add(times->utime, sig->utime);
	times->stime = cputime_add(times->stime, sig->stime);
	times->sum_exec_runtime += sig->sum_sched_runtime;
out:
	rcu_read_unlock();
}

<<<<<<< HEAD
=======
static void update_gt_cputime(struct task_cputime *a, struct task_cputime *b)
{
	if (cputime_gt(b->utime, a->utime))
		a->utime = b->utime;

	if (cputime_gt(b->stime, a->stime))
		a->stime = b->stime;

	if (b->sum_exec_runtime > a->sum_exec_runtime)
		a->sum_exec_runtime = b->sum_exec_runtime;
}

void thread_group_cputimer(struct task_struct *tsk, struct task_cputime *times)
{
	struct thread_group_cputimer *cputimer = &tsk->signal->cputimer;
	struct task_cputime sum;
	unsigned long flags;

	spin_lock_irqsave(&cputimer->lock, flags);
	if (!cputimer->running) {
		cputimer->running = 1;
		/*
		 * The POSIX timer interface allows for absolute time expiry
		 * values through the TIMER_ABSTIME flag, therefore we have
		 * to synchronize the timer to the clock every time we start
		 * it.
		 */
		thread_group_cputime(tsk, &sum);
		update_gt_cputime(&cputimer->cputime, &sum);
	}
	*times = cputimer->cputime;
	spin_unlock_irqrestore(&cputimer->lock, flags);
}

>>>>>>> 8e0ee43b
/*
 * Sample a process (thread group) clock for the given group_leader task.
 * Must be called with tasklist_lock held for reading.
 */
static int cpu_clock_sample_group(const clockid_t which_clock,
				  struct task_struct *p,
				  union cpu_time_count *cpu)
{
	struct task_cputime cputime;

	thread_group_cputime(p, &cputime);
	switch (CPUCLOCK_WHICH(which_clock)) {
	default:
		return -EINVAL;
	case CPUCLOCK_PROF:
		cpu->cpu = cputime_add(cputime.utime, cputime.stime);
		break;
	case CPUCLOCK_VIRT:
		cpu->cpu = cputime.utime;
		break;
	case CPUCLOCK_SCHED:
		cpu->sched = cputime.sum_exec_runtime + task_delta_exec(p);
		break;
	}
	return 0;
}


int posix_cpu_clock_get(const clockid_t which_clock, struct timespec *tp)
{
	const pid_t pid = CPUCLOCK_PID(which_clock);
	int error = -EINVAL;
	union cpu_time_count rtn;

	if (pid == 0) {
		/*
		 * Special case constant value for our own clocks.
		 * We don't have to do any lookup to find ourselves.
		 */
		if (CPUCLOCK_PERTHREAD(which_clock)) {
			/*
			 * Sampling just ourselves we can do with no locking.
			 */
			error = cpu_clock_sample(which_clock,
						 current, &rtn);
		} else {
			read_lock(&tasklist_lock);
			error = cpu_clock_sample_group(which_clock,
						       current, &rtn);
			read_unlock(&tasklist_lock);
		}
	} else {
		/*
		 * Find the given PID, and validate that the caller
		 * should be able to see it.
		 */
		struct task_struct *p;
		rcu_read_lock();
		p = find_task_by_vpid(pid);
		if (p) {
			if (CPUCLOCK_PERTHREAD(which_clock)) {
				if (same_thread_group(p, current)) {
					error = cpu_clock_sample(which_clock,
								 p, &rtn);
				}
			} else {
				read_lock(&tasklist_lock);
				if (thread_group_leader(p) && p->signal) {
					error =
					    cpu_clock_sample_group(which_clock,
							           p, &rtn);
				}
				read_unlock(&tasklist_lock);
			}
		}
		rcu_read_unlock();
	}

	if (error)
		return error;
	sample_to_timespec(which_clock, rtn, tp);
	return 0;
}


/*
 * Validate the clockid_t for a new CPU-clock timer, and initialize the timer.
 * This is called from sys_timer_create with the new timer already locked.
 */
int posix_cpu_timer_create(struct k_itimer *new_timer)
{
	int ret = 0;
	const pid_t pid = CPUCLOCK_PID(new_timer->it_clock);
	struct task_struct *p;

	if (CPUCLOCK_WHICH(new_timer->it_clock) >= CPUCLOCK_MAX)
		return -EINVAL;

	INIT_LIST_HEAD(&new_timer->it.cpu.entry);
	new_timer->it.cpu.incr.sched = 0;
	new_timer->it.cpu.expires.sched = 0;

	read_lock(&tasklist_lock);
	if (CPUCLOCK_PERTHREAD(new_timer->it_clock)) {
		if (pid == 0) {
			p = current;
		} else {
			p = find_task_by_vpid(pid);
			if (p && !same_thread_group(p, current))
				p = NULL;
		}
	} else {
		if (pid == 0) {
			p = current->group_leader;
		} else {
			p = find_task_by_vpid(pid);
			if (p && !thread_group_leader(p))
				p = NULL;
		}
	}
	new_timer->it.cpu.task = p;
	if (p) {
		get_task_struct(p);
	} else {
		ret = -EINVAL;
	}
	read_unlock(&tasklist_lock);

	return ret;
}

/*
 * Clean up a CPU-clock timer that is about to be destroyed.
 * This is called from timer deletion with the timer already locked.
 * If we return TIMER_RETRY, it's necessary to release the timer's lock
 * and try again.  (This happens when the timer is in the middle of firing.)
 */
int posix_cpu_timer_del(struct k_itimer *timer)
{
	struct task_struct *p = timer->it.cpu.task;
	int ret = 0;

	if (likely(p != NULL)) {
		read_lock(&tasklist_lock);
		if (unlikely(p->signal == NULL)) {
			/*
			 * We raced with the reaping of the task.
			 * The deletion should have cleared us off the list.
			 */
			BUG_ON(!list_empty(&timer->it.cpu.entry));
		} else {
			spin_lock(&p->sighand->siglock);
			if (timer->it.cpu.firing)
				ret = TIMER_RETRY;
			else
				list_del(&timer->it.cpu.entry);
			spin_unlock(&p->sighand->siglock);
		}
		read_unlock(&tasklist_lock);

		if (!ret)
			put_task_struct(p);
	}

	return ret;
}

/*
 * Clean out CPU timers still ticking when a thread exited.  The task
 * pointer is cleared, and the expiry time is replaced with the residual
 * time for later timer_gettime calls to return.
 * This must be called with the siglock held.
 */
static void cleanup_timers(struct list_head *head,
			   cputime_t utime, cputime_t stime,
			   unsigned long long sum_exec_runtime)
{
	struct cpu_timer_list *timer, *next;
	cputime_t ptime = cputime_add(utime, stime);

	list_for_each_entry_safe(timer, next, head, entry) {
		list_del_init(&timer->entry);
		if (cputime_lt(timer->expires.cpu, ptime)) {
			timer->expires.cpu = cputime_zero;
		} else {
			timer->expires.cpu = cputime_sub(timer->expires.cpu,
							 ptime);
		}
	}

	++head;
	list_for_each_entry_safe(timer, next, head, entry) {
		list_del_init(&timer->entry);
		if (cputime_lt(timer->expires.cpu, utime)) {
			timer->expires.cpu = cputime_zero;
		} else {
			timer->expires.cpu = cputime_sub(timer->expires.cpu,
							 utime);
		}
	}

	++head;
	list_for_each_entry_safe(timer, next, head, entry) {
		list_del_init(&timer->entry);
		if (timer->expires.sched < sum_exec_runtime) {
			timer->expires.sched = 0;
		} else {
			timer->expires.sched -= sum_exec_runtime;
		}
	}
}

/*
 * These are both called with the siglock held, when the current thread
 * is being reaped.  When the final (leader) thread in the group is reaped,
 * posix_cpu_timers_exit_group will be called after posix_cpu_timers_exit.
 */
void posix_cpu_timers_exit(struct task_struct *tsk)
{
	cleanup_timers(tsk->cpu_timers,
		       tsk->utime, tsk->stime, tsk->se.sum_exec_runtime);

}
void posix_cpu_timers_exit_group(struct task_struct *tsk)
{
	struct task_cputime cputime;

	thread_group_cputimer(tsk, &cputime);
	cleanup_timers(tsk->signal->cpu_timers,
		       cputime.utime, cputime.stime, cputime.sum_exec_runtime);
}

static void clear_dead_task(struct k_itimer *timer, union cpu_time_count now)
{
	/*
	 * That's all for this thread or process.
	 * We leave our residual in expires to be reported.
	 */
	put_task_struct(timer->it.cpu.task);
	timer->it.cpu.task = NULL;
	timer->it.cpu.expires = cpu_time_sub(timer->it_clock,
					     timer->it.cpu.expires,
					     now);
}

/*
 * Enable the process wide cpu timer accounting.
 *
 * serialized using ->sighand->siglock
 */
static void start_process_timers(struct task_struct *tsk)
{
	tsk->signal->cputimer.running = 1;
	barrier();
}

/*
 * Release the process wide timer accounting -- timer stops ticking when
 * nobody cares about it.
 *
 * serialized using ->sighand->siglock
 */
static void stop_process_timers(struct task_struct *tsk)
{
	tsk->signal->cputimer.running = 0;
	barrier();
}

/*
 * Insert the timer on the appropriate list before any timers that
 * expire later.  This must be called with the tasklist_lock held
 * for reading, and interrupts disabled.
 */
static void arm_timer(struct k_itimer *timer, union cpu_time_count now)
{
	struct task_struct *p = timer->it.cpu.task;
	struct list_head *head, *listpos;
	struct cpu_timer_list *const nt = &timer->it.cpu;
	struct cpu_timer_list *next;
	unsigned long i;

	head = (CPUCLOCK_PERTHREAD(timer->it_clock) ?
		p->cpu_timers : p->signal->cpu_timers);
	head += CPUCLOCK_WHICH(timer->it_clock);

	BUG_ON(!irqs_disabled());
	spin_lock(&p->sighand->siglock);

	if (!CPUCLOCK_PERTHREAD(timer->it_clock))
		start_process_timers(p);

	listpos = head;
	if (CPUCLOCK_WHICH(timer->it_clock) == CPUCLOCK_SCHED) {
		list_for_each_entry(next, head, entry) {
			if (next->expires.sched > nt->expires.sched)
				break;
			listpos = &next->entry;
		}
	} else {
		list_for_each_entry(next, head, entry) {
			if (cputime_gt(next->expires.cpu, nt->expires.cpu))
				break;
			listpos = &next->entry;
		}
	}
	list_add(&nt->entry, listpos);

	if (listpos == head) {
		/*
		 * We are the new earliest-expiring timer.
		 * If we are a thread timer, there can always
		 * be a process timer telling us to stop earlier.
		 */

		if (CPUCLOCK_PERTHREAD(timer->it_clock)) {
			switch (CPUCLOCK_WHICH(timer->it_clock)) {
			default:
				BUG();
			case CPUCLOCK_PROF:
				if (cputime_eq(p->cputime_expires.prof_exp,
					       cputime_zero) ||
				    cputime_gt(p->cputime_expires.prof_exp,
					       nt->expires.cpu))
					p->cputime_expires.prof_exp =
						nt->expires.cpu;
				break;
			case CPUCLOCK_VIRT:
				if (cputime_eq(p->cputime_expires.virt_exp,
					       cputime_zero) ||
				    cputime_gt(p->cputime_expires.virt_exp,
					       nt->expires.cpu))
					p->cputime_expires.virt_exp =
						nt->expires.cpu;
				break;
			case CPUCLOCK_SCHED:
				if (p->cputime_expires.sched_exp == 0 ||
				    p->cputime_expires.sched_exp >
							nt->expires.sched)
					p->cputime_expires.sched_exp =
						nt->expires.sched;
				break;
			}
		} else {
			/*
			 * For a process timer, set the cached expiration time.
			 */
			switch (CPUCLOCK_WHICH(timer->it_clock)) {
			default:
				BUG();
			case CPUCLOCK_VIRT:
				if (!cputime_eq(p->signal->it_virt_expires,
						cputime_zero) &&
				    cputime_lt(p->signal->it_virt_expires,
					       timer->it.cpu.expires.cpu))
					break;
				p->signal->cputime_expires.virt_exp =
					timer->it.cpu.expires.cpu;
				break;
			case CPUCLOCK_PROF:
				if (!cputime_eq(p->signal->it_prof_expires,
						cputime_zero) &&
				    cputime_lt(p->signal->it_prof_expires,
					       timer->it.cpu.expires.cpu))
					break;
				i = p->signal->rlim[RLIMIT_CPU].rlim_cur;
				if (i != RLIM_INFINITY &&
				    i <= cputime_to_secs(timer->it.cpu.expires.cpu))
					break;
				p->signal->cputime_expires.prof_exp =
					timer->it.cpu.expires.cpu;
				break;
			case CPUCLOCK_SCHED:
				p->signal->cputime_expires.sched_exp =
					timer->it.cpu.expires.sched;
				break;
			}
		}
	}

	spin_unlock(&p->sighand->siglock);
}

/*
 * The timer is locked, fire it and arrange for its reload.
 */
static void cpu_timer_fire(struct k_itimer *timer)
{
	if (unlikely(timer->sigq == NULL)) {
		/*
		 * This a special case for clock_nanosleep,
		 * not a normal timer from sys_timer_create.
		 */
		wake_up_process(timer->it_process);
		timer->it.cpu.expires.sched = 0;
	} else if (timer->it.cpu.incr.sched == 0) {
		/*
		 * One-shot timer.  Clear it as soon as it's fired.
		 */
		posix_timer_event(timer, 0);
		timer->it.cpu.expires.sched = 0;
	} else if (posix_timer_event(timer, ++timer->it_requeue_pending)) {
		/*
		 * The signal did not get queued because the signal
		 * was ignored, so we won't get any callback to
		 * reload the timer.  But we need to keep it
		 * ticking in case the signal is deliverable next time.
		 */
		posix_cpu_timer_schedule(timer);
	}
}

/*
 * Sample a process (thread group) timer for the given group_leader task.
 * Must be called with tasklist_lock held for reading.
 */
static int cpu_timer_sample_group(const clockid_t which_clock,
				  struct task_struct *p,
				  union cpu_time_count *cpu)
{
	struct task_cputime cputime;

	thread_group_cputimer(p, &cputime);
	switch (CPUCLOCK_WHICH(which_clock)) {
	default:
		return -EINVAL;
	case CPUCLOCK_PROF:
		cpu->cpu = cputime_add(cputime.utime, cputime.stime);
		break;
	case CPUCLOCK_VIRT:
		cpu->cpu = cputime.utime;
		break;
	case CPUCLOCK_SCHED:
		cpu->sched = cputime.sum_exec_runtime + task_delta_exec(p);
		break;
	}
	return 0;
}

/*
 * Guts of sys_timer_settime for CPU timers.
 * This is called with the timer locked and interrupts disabled.
 * If we return TIMER_RETRY, it's necessary to release the timer's lock
 * and try again.  (This happens when the timer is in the middle of firing.)
 */
int posix_cpu_timer_set(struct k_itimer *timer, int flags,
			struct itimerspec *new, struct itimerspec *old)
{
	struct task_struct *p = timer->it.cpu.task;
	union cpu_time_count old_expires, new_expires, val;
	int ret;

	if (unlikely(p == NULL)) {
		/*
		 * Timer refers to a dead task's clock.
		 */
		return -ESRCH;
	}

	new_expires = timespec_to_sample(timer->it_clock, &new->it_value);

	read_lock(&tasklist_lock);
	/*
	 * We need the tasklist_lock to protect against reaping that
	 * clears p->signal.  If p has just been reaped, we can no
	 * longer get any information about it at all.
	 */
	if (unlikely(p->signal == NULL)) {
		read_unlock(&tasklist_lock);
		put_task_struct(p);
		timer->it.cpu.task = NULL;
		return -ESRCH;
	}

	/*
	 * Disarm any old timer after extracting its expiry time.
	 */
	BUG_ON(!irqs_disabled());

	ret = 0;
	spin_lock(&p->sighand->siglock);
	old_expires = timer->it.cpu.expires;
	if (unlikely(timer->it.cpu.firing)) {
		timer->it.cpu.firing = -1;
		ret = TIMER_RETRY;
	} else
		list_del_init(&timer->it.cpu.entry);
	spin_unlock(&p->sighand->siglock);

	/*
	 * We need to sample the current value to convert the new
	 * value from to relative and absolute, and to convert the
	 * old value from absolute to relative.  To set a process
	 * timer, we need a sample to balance the thread expiry
	 * times (in arm_timer).  With an absolute time, we must
	 * check if it's already passed.  In short, we need a sample.
	 */
	if (CPUCLOCK_PERTHREAD(timer->it_clock)) {
		cpu_clock_sample(timer->it_clock, p, &val);
	} else {
		cpu_timer_sample_group(timer->it_clock, p, &val);
	}

	if (old) {
		if (old_expires.sched == 0) {
			old->it_value.tv_sec = 0;
			old->it_value.tv_nsec = 0;
		} else {
			/*
			 * Update the timer in case it has
			 * overrun already.  If it has,
			 * we'll report it as having overrun
			 * and with the next reloaded timer
			 * already ticking, though we are
			 * swallowing that pending
			 * notification here to install the
			 * new setting.
			 */
			bump_cpu_timer(timer, val);
			if (cpu_time_before(timer->it_clock, val,
					    timer->it.cpu.expires)) {
				old_expires = cpu_time_sub(
					timer->it_clock,
					timer->it.cpu.expires, val);
				sample_to_timespec(timer->it_clock,
						   old_expires,
						   &old->it_value);
			} else {
				old->it_value.tv_nsec = 1;
				old->it_value.tv_sec = 0;
			}
		}
	}

	if (unlikely(ret)) {
		/*
		 * We are colliding with the timer actually firing.
		 * Punt after filling in the timer's old value, and
		 * disable this firing since we are already reporting
		 * it as an overrun (thanks to bump_cpu_timer above).
		 */
		read_unlock(&tasklist_lock);
		goto out;
	}

	if (new_expires.sched != 0 && !(flags & TIMER_ABSTIME)) {
		cpu_time_add(timer->it_clock, &new_expires, val);
	}

	/*
	 * Install the new expiry time (or zero).
	 * For a timer with no notification action, we don't actually
	 * arm the timer (we'll just fake it for timer_gettime).
	 */
	timer->it.cpu.expires = new_expires;
	if (new_expires.sched != 0 &&
	    (timer->it_sigev_notify & ~SIGEV_THREAD_ID) != SIGEV_NONE &&
	    cpu_time_before(timer->it_clock, val, new_expires)) {
		arm_timer(timer, val);
	}

	read_unlock(&tasklist_lock);

	/*
	 * Install the new reload setting, and
	 * set up the signal and overrun bookkeeping.
	 */
	timer->it.cpu.incr = timespec_to_sample(timer->it_clock,
						&new->it_interval);

	/*
	 * This acts as a modification timestamp for the timer,
	 * so any automatic reload attempt will punt on seeing
	 * that we have reset the timer manually.
	 */
	timer->it_requeue_pending = (timer->it_requeue_pending + 2) &
		~REQUEUE_PENDING;
	timer->it_overrun_last = 0;
	timer->it_overrun = -1;

	if (new_expires.sched != 0 &&
	    (timer->it_sigev_notify & ~SIGEV_THREAD_ID) != SIGEV_NONE &&
	    !cpu_time_before(timer->it_clock, val, new_expires)) {
		/*
		 * The designated time already passed, so we notify
		 * immediately, even if the thread never runs to
		 * accumulate more time on this clock.
		 */
		cpu_timer_fire(timer);
	}

	ret = 0;
 out:
	if (old) {
		sample_to_timespec(timer->it_clock,
				   timer->it.cpu.incr, &old->it_interval);
	}
	return ret;
}

void posix_cpu_timer_get(struct k_itimer *timer, struct itimerspec *itp)
{
	union cpu_time_count now;
	struct task_struct *p = timer->it.cpu.task;
	int clear_dead;

	/*
	 * Easy part: convert the reload time.
	 */
	sample_to_timespec(timer->it_clock,
			   timer->it.cpu.incr, &itp->it_interval);

	if (timer->it.cpu.expires.sched == 0) {	/* Timer not armed at all.  */
		itp->it_value.tv_sec = itp->it_value.tv_nsec = 0;
		return;
	}

	if (unlikely(p == NULL)) {
		/*
		 * This task already died and the timer will never fire.
		 * In this case, expires is actually the dead value.
		 */
	dead:
		sample_to_timespec(timer->it_clock, timer->it.cpu.expires,
				   &itp->it_value);
		return;
	}

	/*
	 * Sample the clock to take the difference with the expiry time.
	 */
	if (CPUCLOCK_PERTHREAD(timer->it_clock)) {
		cpu_clock_sample(timer->it_clock, p, &now);
		clear_dead = p->exit_state;
	} else {
		read_lock(&tasklist_lock);
		if (unlikely(p->signal == NULL)) {
			/*
			 * The process has been reaped.
			 * We can't even collect a sample any more.
			 * Call the timer disarmed, nothing else to do.
			 */
			put_task_struct(p);
			timer->it.cpu.task = NULL;
			timer->it.cpu.expires.sched = 0;
			read_unlock(&tasklist_lock);
			goto dead;
		} else {
			cpu_timer_sample_group(timer->it_clock, p, &now);
			clear_dead = (unlikely(p->exit_state) &&
				      thread_group_empty(p));
		}
		read_unlock(&tasklist_lock);
	}

	if ((timer->it_sigev_notify & ~SIGEV_THREAD_ID) == SIGEV_NONE) {
		if (timer->it.cpu.incr.sched == 0 &&
		    cpu_time_before(timer->it_clock,
				    timer->it.cpu.expires, now)) {
			/*
			 * Do-nothing timer expired and has no reload,
			 * so it's as if it was never set.
			 */
			timer->it.cpu.expires.sched = 0;
			itp->it_value.tv_sec = itp->it_value.tv_nsec = 0;
			return;
		}
		/*
		 * Account for any expirations and reloads that should
		 * have happened.
		 */
		bump_cpu_timer(timer, now);
	}

	if (unlikely(clear_dead)) {
		/*
		 * We've noticed that the thread is dead, but
		 * not yet reaped.  Take this opportunity to
		 * drop our task ref.
		 */
		clear_dead_task(timer, now);
		goto dead;
	}

	if (cpu_time_before(timer->it_clock, now, timer->it.cpu.expires)) {
		sample_to_timespec(timer->it_clock,
				   cpu_time_sub(timer->it_clock,
						timer->it.cpu.expires, now),
				   &itp->it_value);
	} else {
		/*
		 * The timer should have expired already, but the firing
		 * hasn't taken place yet.  Say it's just about to expire.
		 */
		itp->it_value.tv_nsec = 1;
		itp->it_value.tv_sec = 0;
	}
}

/*
 * Check for any per-thread CPU timers that have fired and move them off
 * the tsk->cpu_timers[N] list onto the firing list.  Here we update the
 * tsk->it_*_expires values to reflect the remaining thread CPU timers.
 */
static void check_thread_timers(struct task_struct *tsk,
				struct list_head *firing)
{
	int maxfire;
	struct list_head *timers = tsk->cpu_timers;
	struct signal_struct *const sig = tsk->signal;

	maxfire = 20;
	tsk->cputime_expires.prof_exp = cputime_zero;
	while (!list_empty(timers)) {
		struct cpu_timer_list *t = list_first_entry(timers,
						      struct cpu_timer_list,
						      entry);
		if (!--maxfire || cputime_lt(prof_ticks(tsk), t->expires.cpu)) {
			tsk->cputime_expires.prof_exp = t->expires.cpu;
			break;
		}
		t->firing = 1;
		list_move_tail(&t->entry, firing);
	}

	++timers;
	maxfire = 20;
	tsk->cputime_expires.virt_exp = cputime_zero;
	while (!list_empty(timers)) {
		struct cpu_timer_list *t = list_first_entry(timers,
						      struct cpu_timer_list,
						      entry);
		if (!--maxfire || cputime_lt(virt_ticks(tsk), t->expires.cpu)) {
			tsk->cputime_expires.virt_exp = t->expires.cpu;
			break;
		}
		t->firing = 1;
		list_move_tail(&t->entry, firing);
	}

	++timers;
	maxfire = 20;
	tsk->cputime_expires.sched_exp = 0;
	while (!list_empty(timers)) {
		struct cpu_timer_list *t = list_first_entry(timers,
						      struct cpu_timer_list,
						      entry);
		if (!--maxfire || tsk->se.sum_exec_runtime < t->expires.sched) {
			tsk->cputime_expires.sched_exp = t->expires.sched;
			break;
		}
		t->firing = 1;
		list_move_tail(&t->entry, firing);
	}

	/*
	 * Check for the special case thread timers.
	 */
	if (sig->rlim[RLIMIT_RTTIME].rlim_cur != RLIM_INFINITY) {
		unsigned long hard = sig->rlim[RLIMIT_RTTIME].rlim_max;
		unsigned long *soft = &sig->rlim[RLIMIT_RTTIME].rlim_cur;

		if (hard != RLIM_INFINITY &&
		    tsk->rt.timeout > DIV_ROUND_UP(hard, USEC_PER_SEC/HZ)) {
			/*
			 * At the hard limit, we just die.
			 * No need to calculate anything else now.
			 */
			__group_send_sig_info(SIGKILL, SEND_SIG_PRIV, tsk);
			return;
		}
		if (tsk->rt.timeout > DIV_ROUND_UP(*soft, USEC_PER_SEC/HZ)) {
			/*
			 * At the soft limit, send a SIGXCPU every second.
			 */
			if (sig->rlim[RLIMIT_RTTIME].rlim_cur
			    < sig->rlim[RLIMIT_RTTIME].rlim_max) {
				sig->rlim[RLIMIT_RTTIME].rlim_cur +=
								USEC_PER_SEC;
			}
			printk(KERN_INFO
				"RT Watchdog Timeout: %s[%d]\n",
				tsk->comm, task_pid_nr(tsk));
			__group_send_sig_info(SIGXCPU, SEND_SIG_PRIV, tsk);
		}
	}
}

static void stop_process_timers(struct task_struct *tsk)
{
	struct thread_group_cputimer *cputimer = &tsk->signal->cputimer;
	unsigned long flags;

	if (!cputimer->running)
		return;

	spin_lock_irqsave(&cputimer->lock, flags);
	cputimer->running = 0;
	spin_unlock_irqrestore(&cputimer->lock, flags);
}

/*
 * Check for any per-thread CPU timers that have fired and move them
 * off the tsk->*_timers list onto the firing list.  Per-thread timers
 * have already been taken off.
 */
static void check_process_timers(struct task_struct *tsk,
				 struct list_head *firing)
{
	int maxfire;
	struct signal_struct *const sig = tsk->signal;
	cputime_t utime, ptime, virt_expires, prof_expires;
	unsigned long long sum_sched_runtime, sched_expires;
	struct list_head *timers = sig->cpu_timers;
	struct task_cputime cputime;

	/*
	 * Don't sample the current process CPU clocks if there are no timers.
	 */
	if (list_empty(&timers[CPUCLOCK_PROF]) &&
	    cputime_eq(sig->it_prof_expires, cputime_zero) &&
	    sig->rlim[RLIMIT_CPU].rlim_cur == RLIM_INFINITY &&
	    list_empty(&timers[CPUCLOCK_VIRT]) &&
	    cputime_eq(sig->it_virt_expires, cputime_zero) &&
	    list_empty(&timers[CPUCLOCK_SCHED])) {
		stop_process_timers(tsk);
		return;
	}

	/*
	 * Collect the current process totals.
	 */
	thread_group_cputimer(tsk, &cputime);
	utime = cputime.utime;
	ptime = cputime_add(utime, cputime.stime);
	sum_sched_runtime = cputime.sum_exec_runtime;
	maxfire = 20;
	prof_expires = cputime_zero;
	while (!list_empty(timers)) {
		struct cpu_timer_list *tl = list_first_entry(timers,
						      struct cpu_timer_list,
						      entry);
		if (!--maxfire || cputime_lt(ptime, tl->expires.cpu)) {
			prof_expires = tl->expires.cpu;
			break;
		}
		tl->firing = 1;
		list_move_tail(&tl->entry, firing);
	}

	++timers;
	maxfire = 20;
	virt_expires = cputime_zero;
	while (!list_empty(timers)) {
		struct cpu_timer_list *tl = list_first_entry(timers,
						      struct cpu_timer_list,
						      entry);
		if (!--maxfire || cputime_lt(utime, tl->expires.cpu)) {
			virt_expires = tl->expires.cpu;
			break;
		}
		tl->firing = 1;
		list_move_tail(&tl->entry, firing);
	}

	++timers;
	maxfire = 20;
	sched_expires = 0;
	while (!list_empty(timers)) {
		struct cpu_timer_list *tl = list_first_entry(timers,
						      struct cpu_timer_list,
						      entry);
		if (!--maxfire || sum_sched_runtime < tl->expires.sched) {
			sched_expires = tl->expires.sched;
			break;
		}
		tl->firing = 1;
		list_move_tail(&tl->entry, firing);
	}

	/*
	 * Check for the special case process timers.
	 */
	if (!cputime_eq(sig->it_prof_expires, cputime_zero)) {
		if (cputime_ge(ptime, sig->it_prof_expires)) {
			/* ITIMER_PROF fires and reloads.  */
			sig->it_prof_expires = sig->it_prof_incr;
			if (!cputime_eq(sig->it_prof_expires, cputime_zero)) {
				sig->it_prof_expires = cputime_add(
					sig->it_prof_expires, ptime);
			}
			__group_send_sig_info(SIGPROF, SEND_SIG_PRIV, tsk);
		}
		if (!cputime_eq(sig->it_prof_expires, cputime_zero) &&
		    (cputime_eq(prof_expires, cputime_zero) ||
		     cputime_lt(sig->it_prof_expires, prof_expires))) {
			prof_expires = sig->it_prof_expires;
		}
	}
	if (!cputime_eq(sig->it_virt_expires, cputime_zero)) {
		if (cputime_ge(utime, sig->it_virt_expires)) {
			/* ITIMER_VIRTUAL fires and reloads.  */
			sig->it_virt_expires = sig->it_virt_incr;
			if (!cputime_eq(sig->it_virt_expires, cputime_zero)) {
				sig->it_virt_expires = cputime_add(
					sig->it_virt_expires, utime);
			}
			__group_send_sig_info(SIGVTALRM, SEND_SIG_PRIV, tsk);
		}
		if (!cputime_eq(sig->it_virt_expires, cputime_zero) &&
		    (cputime_eq(virt_expires, cputime_zero) ||
		     cputime_lt(sig->it_virt_expires, virt_expires))) {
			virt_expires = sig->it_virt_expires;
		}
	}
	if (sig->rlim[RLIMIT_CPU].rlim_cur != RLIM_INFINITY) {
		unsigned long psecs = cputime_to_secs(ptime);
		cputime_t x;
		if (psecs >= sig->rlim[RLIMIT_CPU].rlim_max) {
			/*
			 * At the hard limit, we just die.
			 * No need to calculate anything else now.
			 */
			__group_send_sig_info(SIGKILL, SEND_SIG_PRIV, tsk);
			return;
		}
		if (psecs >= sig->rlim[RLIMIT_CPU].rlim_cur) {
			/*
			 * At the soft limit, send a SIGXCPU every second.
			 */
			__group_send_sig_info(SIGXCPU, SEND_SIG_PRIV, tsk);
			if (sig->rlim[RLIMIT_CPU].rlim_cur
			    < sig->rlim[RLIMIT_CPU].rlim_max) {
				sig->rlim[RLIMIT_CPU].rlim_cur++;
			}
		}
		x = secs_to_cputime(sig->rlim[RLIMIT_CPU].rlim_cur);
		if (cputime_eq(prof_expires, cputime_zero) ||
		    cputime_lt(x, prof_expires)) {
			prof_expires = x;
		}
	}

	if (!cputime_eq(prof_expires, cputime_zero) &&
	    (cputime_eq(sig->cputime_expires.prof_exp, cputime_zero) ||
	     cputime_gt(sig->cputime_expires.prof_exp, prof_expires)))
		sig->cputime_expires.prof_exp = prof_expires;
	if (!cputime_eq(virt_expires, cputime_zero) &&
	    (cputime_eq(sig->cputime_expires.virt_exp, cputime_zero) ||
	     cputime_gt(sig->cputime_expires.virt_exp, virt_expires)))
		sig->cputime_expires.virt_exp = virt_expires;
	if (sched_expires != 0 &&
	    (sig->cputime_expires.sched_exp == 0 ||
	     sig->cputime_expires.sched_exp > sched_expires))
		sig->cputime_expires.sched_exp = sched_expires;
}

/*
 * This is called from the signal code (via do_schedule_next_timer)
 * when the last timer signal was delivered and we have to reload the timer.
 */
void posix_cpu_timer_schedule(struct k_itimer *timer)
{
	struct task_struct *p = timer->it.cpu.task;
	union cpu_time_count now;

	if (unlikely(p == NULL))
		/*
		 * The task was cleaned up already, no future firings.
		 */
		goto out;

	/*
	 * Fetch the current sample and update the timer's expiry time.
	 */
	if (CPUCLOCK_PERTHREAD(timer->it_clock)) {
		cpu_clock_sample(timer->it_clock, p, &now);
		bump_cpu_timer(timer, now);
		if (unlikely(p->exit_state)) {
			clear_dead_task(timer, now);
			goto out;
		}
		read_lock(&tasklist_lock); /* arm_timer needs it.  */
	} else {
		read_lock(&tasklist_lock);
		if (unlikely(p->signal == NULL)) {
			/*
			 * The process has been reaped.
			 * We can't even collect a sample any more.
			 */
			put_task_struct(p);
			timer->it.cpu.task = p = NULL;
			timer->it.cpu.expires.sched = 0;
			goto out_unlock;
		} else if (unlikely(p->exit_state) && thread_group_empty(p)) {
			/*
			 * We've noticed that the thread is dead, but
			 * not yet reaped.  Take this opportunity to
			 * drop our task ref.
			 */
			clear_dead_task(timer, now);
			goto out_unlock;
		}
		cpu_timer_sample_group(timer->it_clock, p, &now);
		bump_cpu_timer(timer, now);
		/* Leave the tasklist_lock locked for the call below.  */
	}

	/*
	 * Now re-arm for the new expiry time.
	 */
	arm_timer(timer, now);

out_unlock:
	read_unlock(&tasklist_lock);

out:
	timer->it_overrun_last = timer->it_overrun;
	timer->it_overrun = -1;
	++timer->it_requeue_pending;
}

/**
 * task_cputime_zero - Check a task_cputime struct for all zero fields.
 *
 * @cputime:	The struct to compare.
 *
 * Checks @cputime to see if all fields are zero.  Returns true if all fields
 * are zero, false if any field is nonzero.
 */
static inline int task_cputime_zero(const struct task_cputime *cputime)
{
	if (cputime_eq(cputime->utime, cputime_zero) &&
	    cputime_eq(cputime->stime, cputime_zero) &&
	    cputime->sum_exec_runtime == 0)
		return 1;
	return 0;
}

/**
 * task_cputime_expired - Compare two task_cputime entities.
 *
 * @sample:	The task_cputime structure to be checked for expiration.
 * @expires:	Expiration times, against which @sample will be checked.
 *
 * Checks @sample against @expires to see if any field of @sample has expired.
 * Returns true if any field of the former is greater than the corresponding
 * field of the latter if the latter field is set.  Otherwise returns false.
 */
static inline int task_cputime_expired(const struct task_cputime *sample,
					const struct task_cputime *expires)
{
	if (!cputime_eq(expires->utime, cputime_zero) &&
	    cputime_ge(sample->utime, expires->utime))
		return 1;
	if (!cputime_eq(expires->stime, cputime_zero) &&
	    cputime_ge(cputime_add(sample->utime, sample->stime),
		       expires->stime))
		return 1;
	if (expires->sum_exec_runtime != 0 &&
	    sample->sum_exec_runtime >= expires->sum_exec_runtime)
		return 1;
	return 0;
}

/**
 * fastpath_timer_check - POSIX CPU timers fast path.
 *
 * @tsk:	The task (thread) being checked.
 *
 * Check the task and thread group timers.  If both are zero (there are no
 * timers set) return false.  Otherwise snapshot the task and thread group
 * timers and compare them with the corresponding expiration times.  Return
 * true if a timer has expired, else return false.
 */
static inline int fastpath_timer_check(struct task_struct *tsk)
{
	struct signal_struct *sig;

	/* tsk == current, ensure it is safe to use ->signal/sighand */
	if (unlikely(tsk->exit_state))
		return 0;

	if (!task_cputime_zero(&tsk->cputime_expires)) {
		struct task_cputime task_sample = {
			.utime = tsk->utime,
			.stime = tsk->stime,
			.sum_exec_runtime = tsk->se.sum_exec_runtime
		};

		if (task_cputime_expired(&task_sample, &tsk->cputime_expires))
			return 1;
	}

	sig = tsk->signal;
	if (!task_cputime_zero(&sig->cputime_expires)) {
		struct task_cputime group_sample;

		thread_group_cputimer(tsk, &group_sample);
		if (task_cputime_expired(&group_sample, &sig->cputime_expires))
			return 1;
	}
	return 0;
}

/*
 * This is called from the timer interrupt handler.  The irq handler has
 * already updated our counts.  We need to check if any timers fire now.
 * Interrupts are disabled.
 */
void run_posix_cpu_timers(struct task_struct *tsk)
{
	LIST_HEAD(firing);
	struct k_itimer *timer, *next;

	BUG_ON(!irqs_disabled());

	/*
	 * The fast path checks that there are no expired thread or thread
	 * group timers.  If that's so, just return.
	 */
	if (!fastpath_timer_check(tsk))
		return;

	spin_lock(&tsk->sighand->siglock);
	/*
	 * Here we take off tsk->signal->cpu_timers[N] and
	 * tsk->cpu_timers[N] all the timers that are firing, and
	 * put them on the firing list.
	 */
	check_thread_timers(tsk, &firing);
	check_process_timers(tsk, &firing);

	/*
	 * We must release these locks before taking any timer's lock.
	 * There is a potential race with timer deletion here, as the
	 * siglock now protects our private firing list.  We have set
	 * the firing flag in each timer, so that a deletion attempt
	 * that gets the timer lock before we do will give it up and
	 * spin until we've taken care of that timer below.
	 */
	spin_unlock(&tsk->sighand->siglock);

	/*
	 * Now that all the timers on our list have the firing flag,
	 * noone will touch their list entries but us.  We'll take
	 * each timer's lock before clearing its firing flag, so no
	 * timer call will interfere.
	 */
	list_for_each_entry_safe(timer, next, &firing, it.cpu.entry) {
		int firing;
		spin_lock(&timer->it_lock);
		list_del_init(&timer->it.cpu.entry);
		firing = timer->it.cpu.firing;
		timer->it.cpu.firing = 0;
		/*
		 * The firing flag is -1 if we collided with a reset
		 * of the timer, which already reported this
		 * almost-firing as an overrun.  So don't generate an event.
		 */
		if (likely(firing >= 0)) {
			cpu_timer_fire(timer);
		}
		spin_unlock(&timer->it_lock);
	}
}

/*
 * Sample a process (thread group) timer for the given group_leader task.
 * Must be called with tasklist_lock held for reading.
 */
static int cpu_timer_sample_group(const clockid_t which_clock,
				  struct task_struct *p,
				  union cpu_time_count *cpu)
{
	struct task_cputime cputime;

	thread_group_cputimer(p, &cputime);
	switch (CPUCLOCK_WHICH(which_clock)) {
	default:
		return -EINVAL;
	case CPUCLOCK_PROF:
		cpu->cpu = cputime_add(cputime.utime, cputime.stime);
		break;
	case CPUCLOCK_VIRT:
		cpu->cpu = cputime.utime;
		break;
	case CPUCLOCK_SCHED:
		cpu->sched = cputime.sum_exec_runtime + task_delta_exec(p);
		break;
	}
	return 0;
}

/*
 * Set one of the process-wide special case CPU timers.
 * The tsk->sighand->siglock must be held by the caller.
 * The *newval argument is relative and we update it to be absolute, *oldval
 * is absolute and we update it to be relative.
 */
void set_process_cpu_timer(struct task_struct *tsk, unsigned int clock_idx,
			   cputime_t *newval, cputime_t *oldval)
{
	union cpu_time_count now;
	struct list_head *head;

	BUG_ON(clock_idx == CPUCLOCK_SCHED);
<<<<<<< HEAD
	start_process_timers(tsk);
=======
>>>>>>> 8e0ee43b
	cpu_timer_sample_group(clock_idx, tsk, &now);

	if (oldval) {
		if (!cputime_eq(*oldval, cputime_zero)) {
			if (cputime_le(*oldval, now.cpu)) {
				/* Just about to fire. */
				*oldval = jiffies_to_cputime(1);
			} else {
				*oldval = cputime_sub(*oldval, now.cpu);
			}
		}

		if (cputime_eq(*newval, cputime_zero))
			return;
		*newval = cputime_add(*newval, now.cpu);

		/*
		 * If the RLIMIT_CPU timer will expire before the
		 * ITIMER_PROF timer, we have nothing else to do.
		 */
		if (tsk->signal->rlim[RLIMIT_CPU].rlim_cur
		    < cputime_to_secs(*newval))
			return;
	}

	/*
	 * Check whether there are any process timers already set to fire
	 * before this one.  If so, we don't have anything more to do.
	 */
	head = &tsk->signal->cpu_timers[clock_idx];
	if (list_empty(head) ||
	    cputime_ge(list_first_entry(head,
				  struct cpu_timer_list, entry)->expires.cpu,
		       *newval)) {
		switch (clock_idx) {
		case CPUCLOCK_PROF:
			tsk->signal->cputime_expires.prof_exp = *newval;
			break;
		case CPUCLOCK_VIRT:
			tsk->signal->cputime_expires.virt_exp = *newval;
			break;
		}
	}
}

static int do_cpu_nanosleep(const clockid_t which_clock, int flags,
			    struct timespec *rqtp, struct itimerspec *it)
{
	struct k_itimer timer;
	int error;

	/*
	 * Set up a temporary timer and then wait for it to go off.
	 */
	memset(&timer, 0, sizeof timer);
	spin_lock_init(&timer.it_lock);
	timer.it_clock = which_clock;
	timer.it_overrun = -1;
	error = posix_cpu_timer_create(&timer);
	timer.it_process = current;
	if (!error) {
		static struct itimerspec zero_it;

		memset(it, 0, sizeof *it);
		it->it_value = *rqtp;

		spin_lock_irq(&timer.it_lock);
		error = posix_cpu_timer_set(&timer, flags, it, NULL);
		if (error) {
			spin_unlock_irq(&timer.it_lock);
			return error;
		}

		while (!signal_pending(current)) {
			if (timer.it.cpu.expires.sched == 0) {
				/*
				 * Our timer fired and was reset.
				 */
				spin_unlock_irq(&timer.it_lock);
				return 0;
			}

			/*
			 * Block until cpu_timer_fire (or a signal) wakes us.
			 */
			__set_current_state(TASK_INTERRUPTIBLE);
			spin_unlock_irq(&timer.it_lock);
			schedule();
			spin_lock_irq(&timer.it_lock);
		}

		/*
		 * We were interrupted by a signal.
		 */
		sample_to_timespec(which_clock, timer.it.cpu.expires, rqtp);
		posix_cpu_timer_set(&timer, 0, &zero_it, it);
		spin_unlock_irq(&timer.it_lock);

		if ((it->it_value.tv_sec | it->it_value.tv_nsec) == 0) {
			/*
			 * It actually did fire already.
			 */
			return 0;
		}

		error = -ERESTART_RESTARTBLOCK;
	}

	return error;
}

int posix_cpu_nsleep(const clockid_t which_clock, int flags,
		     struct timespec *rqtp, struct timespec __user *rmtp)
{
	struct restart_block *restart_block =
	    &current_thread_info()->restart_block;
	struct itimerspec it;
	int error;

	/*
	 * Diagnose required errors first.
	 */
	if (CPUCLOCK_PERTHREAD(which_clock) &&
	    (CPUCLOCK_PID(which_clock) == 0 ||
	     CPUCLOCK_PID(which_clock) == current->pid))
		return -EINVAL;

	error = do_cpu_nanosleep(which_clock, flags, rqtp, &it);

	if (error == -ERESTART_RESTARTBLOCK) {

	       	if (flags & TIMER_ABSTIME)
			return -ERESTARTNOHAND;
		/*
	 	 * Report back to the user the time still remaining.
	 	 */
		if (rmtp != NULL && copy_to_user(rmtp, &it.it_value, sizeof *rmtp))
			return -EFAULT;

		restart_block->fn = posix_cpu_nsleep_restart;
		restart_block->arg0 = which_clock;
		restart_block->arg1 = (unsigned long) rmtp;
		restart_block->arg2 = rqtp->tv_sec;
		restart_block->arg3 = rqtp->tv_nsec;
	}
	return error;
}

long posix_cpu_nsleep_restart(struct restart_block *restart_block)
{
	clockid_t which_clock = restart_block->arg0;
	struct timespec __user *rmtp;
	struct timespec t;
	struct itimerspec it;
	int error;

	rmtp = (struct timespec __user *) restart_block->arg1;
	t.tv_sec = restart_block->arg2;
	t.tv_nsec = restart_block->arg3;

	restart_block->fn = do_no_restart_syscall;
	error = do_cpu_nanosleep(which_clock, TIMER_ABSTIME, &t, &it);

	if (error == -ERESTART_RESTARTBLOCK) {
		/*
	 	 * Report back to the user the time still remaining.
	 	 */
		if (rmtp != NULL && copy_to_user(rmtp, &it.it_value, sizeof *rmtp))
			return -EFAULT;

		restart_block->fn = posix_cpu_nsleep_restart;
		restart_block->arg0 = which_clock;
		restart_block->arg1 = (unsigned long) rmtp;
		restart_block->arg2 = t.tv_sec;
		restart_block->arg3 = t.tv_nsec;
	}
	return error;

}


#define PROCESS_CLOCK	MAKE_PROCESS_CPUCLOCK(0, CPUCLOCK_SCHED)
#define THREAD_CLOCK	MAKE_THREAD_CPUCLOCK(0, CPUCLOCK_SCHED)

static int process_cpu_clock_getres(const clockid_t which_clock,
				    struct timespec *tp)
{
	return posix_cpu_clock_getres(PROCESS_CLOCK, tp);
}
static int process_cpu_clock_get(const clockid_t which_clock,
				 struct timespec *tp)
{
	return posix_cpu_clock_get(PROCESS_CLOCK, tp);
}
static int process_cpu_timer_create(struct k_itimer *timer)
{
	timer->it_clock = PROCESS_CLOCK;
	return posix_cpu_timer_create(timer);
}
static int process_cpu_nsleep(const clockid_t which_clock, int flags,
			      struct timespec *rqtp,
			      struct timespec __user *rmtp)
{
	return posix_cpu_nsleep(PROCESS_CLOCK, flags, rqtp, rmtp);
}
static long process_cpu_nsleep_restart(struct restart_block *restart_block)
{
	return -EINVAL;
}
static int thread_cpu_clock_getres(const clockid_t which_clock,
				   struct timespec *tp)
{
	return posix_cpu_clock_getres(THREAD_CLOCK, tp);
}
static int thread_cpu_clock_get(const clockid_t which_clock,
				struct timespec *tp)
{
	return posix_cpu_clock_get(THREAD_CLOCK, tp);
}
static int thread_cpu_timer_create(struct k_itimer *timer)
{
	timer->it_clock = THREAD_CLOCK;
	return posix_cpu_timer_create(timer);
}
static int thread_cpu_nsleep(const clockid_t which_clock, int flags,
			      struct timespec *rqtp, struct timespec __user *rmtp)
{
	return -EINVAL;
}
static long thread_cpu_nsleep_restart(struct restart_block *restart_block)
{
	return -EINVAL;
}

static __init int init_posix_cpu_timers(void)
{
	struct k_clock process = {
		.clock_getres = process_cpu_clock_getres,
		.clock_get = process_cpu_clock_get,
		.clock_set = do_posix_clock_nosettime,
		.timer_create = process_cpu_timer_create,
		.nsleep = process_cpu_nsleep,
		.nsleep_restart = process_cpu_nsleep_restart,
	};
	struct k_clock thread = {
		.clock_getres = thread_cpu_clock_getres,
		.clock_get = thread_cpu_clock_get,
		.clock_set = do_posix_clock_nosettime,
		.timer_create = thread_cpu_timer_create,
		.nsleep = thread_cpu_nsleep,
		.nsleep_restart = thread_cpu_nsleep_restart,
	};

	register_posix_clock(CLOCK_PROCESS_CPUTIME_ID, &process);
	register_posix_clock(CLOCK_THREAD_CPUTIME_ID, &thread);

	return 0;
}
__initcall(init_posix_cpu_timers);<|MERGE_RESOLUTION|>--- conflicted
+++ resolved
@@ -261,8 +261,6 @@
 	rcu_read_unlock();
 }
 
-<<<<<<< HEAD
-=======
 static void update_gt_cputime(struct task_cputime *a, struct task_cputime *b)
 {
 	if (cputime_gt(b->utime, a->utime))
@@ -297,7 +295,6 @@
 	spin_unlock_irqrestore(&cputimer->lock, flags);
 }
 
->>>>>>> 8e0ee43b
 /*
  * Sample a process (thread group) clock for the given group_leader task.
  * Must be called with tasklist_lock held for reading.
@@ -544,29 +541,6 @@
 }
 
 /*
- * Enable the process wide cpu timer accounting.
- *
- * serialized using ->sighand->siglock
- */
-static void start_process_timers(struct task_struct *tsk)
-{
-	tsk->signal->cputimer.running = 1;
-	barrier();
-}
-
-/*
- * Release the process wide timer accounting -- timer stops ticking when
- * nobody cares about it.
- *
- * serialized using ->sighand->siglock
- */
-static void stop_process_timers(struct task_struct *tsk)
-{
-	tsk->signal->cputimer.running = 0;
-	barrier();
-}
-
-/*
  * Insert the timer on the appropriate list before any timers that
  * expire later.  This must be called with the tasklist_lock held
  * for reading, and interrupts disabled.
@@ -585,9 +559,6 @@
 
 	BUG_ON(!irqs_disabled());
 	spin_lock(&p->sighand->siglock);
-
-	if (!CPUCLOCK_PERTHREAD(timer->it_clock))
-		start_process_timers(p);
 
 	listpos = head;
 	if (CPUCLOCK_WHICH(timer->it_clock) == CPUCLOCK_SCHED) {
@@ -1465,33 +1436,6 @@
 }
 
 /*
- * Sample a process (thread group) timer for the given group_leader task.
- * Must be called with tasklist_lock held for reading.
- */
-static int cpu_timer_sample_group(const clockid_t which_clock,
-				  struct task_struct *p,
-				  union cpu_time_count *cpu)
-{
-	struct task_cputime cputime;
-
-	thread_group_cputimer(p, &cputime);
-	switch (CPUCLOCK_WHICH(which_clock)) {
-	default:
-		return -EINVAL;
-	case CPUCLOCK_PROF:
-		cpu->cpu = cputime_add(cputime.utime, cputime.stime);
-		break;
-	case CPUCLOCK_VIRT:
-		cpu->cpu = cputime.utime;
-		break;
-	case CPUCLOCK_SCHED:
-		cpu->sched = cputime.sum_exec_runtime + task_delta_exec(p);
-		break;
-	}
-	return 0;
-}
-
-/*
  * Set one of the process-wide special case CPU timers.
  * The tsk->sighand->siglock must be held by the caller.
  * The *newval argument is relative and we update it to be absolute, *oldval
@@ -1504,10 +1448,6 @@
 	struct list_head *head;
 
 	BUG_ON(clock_idx == CPUCLOCK_SCHED);
-<<<<<<< HEAD
-	start_process_timers(tsk);
-=======
->>>>>>> 8e0ee43b
 	cpu_timer_sample_group(clock_idx, tsk, &now);
 
 	if (oldval) {
