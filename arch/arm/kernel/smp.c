/*
 *  linux/arch/arm/kernel/smp.c
 *
 *  Copyright (C) 2002 ARM Limited, All Rights Reserved.
 *
 * This program is free software; you can redistribute it and/or modify
 * it under the terms of the GNU General Public License version 2 as
 * published by the Free Software Foundation.
 */
#include <linux/module.h>
#include <linux/delay.h>
#include <linux/init.h>
#include <linux/spinlock.h>
#include <linux/sched.h>
#include <linux/interrupt.h>
#include <linux/cache.h>
#include <linux/profile.h>
#include <linux/errno.h>
#include <linux/ftrace.h>
#include <linux/mm.h>
#include <linux/err.h>
#include <linux/cpu.h>
#include <linux/smp.h>
#include <linux/seq_file.h>
#include <linux/irq.h>
#include <linux/percpu.h>
#include <linux/clockchips.h>
#include <linux/completion.h>

#include <asm/atomic.h>
#include <asm/cacheflush.h>
#include <asm/cpu.h>
#include <asm/cputype.h>
#include <asm/mmu_context.h>
#include <asm/pgtable.h>
#include <asm/pgalloc.h>
#include <asm/processor.h>
#include <asm/sections.h>
#include <asm/tlbflush.h>
#include <asm/ptrace.h>
#include <asm/localtimer.h>

#include <litmus/preempt.h>

/*
 * as from 2.5, kernels no longer have an init_tasks structure
 * so we need some other way of telling a new secondary core
 * where to place its SVC stack
 */
struct secondary_data secondary_data;

enum ipi_msg_type {
	IPI_TIMER = 2,
	IPI_RESCHEDULE,
	IPI_CALL_FUNC,
	IPI_CALL_FUNC_SINGLE,
	IPI_CPU_STOP,
};

int __cpuinit __cpu_up(unsigned int cpu)
{
	struct cpuinfo_arm *ci = &per_cpu(cpu_data, cpu);
	struct task_struct *idle = ci->idle;
	pgd_t *pgd;
	int ret;

	/*
	 * Spawn a new process manually, if not already done.
	 * Grab a pointer to its task struct so we can mess with it
	 */
	if (!idle) {
		idle = fork_idle(cpu);
		if (IS_ERR(idle)) {
			printk(KERN_ERR "CPU%u: fork() failed\n", cpu);
			return PTR_ERR(idle);
		}
		ci->idle = idle;
	} else {
		/*
		 * Since this idle thread is being re-used, call
		 * init_idle() to reinitialize the thread structure.
		 */
		init_idle(idle, cpu);
	}

	/*
	 * Allocate initial page tables to allow the new CPU to
	 * enable the MMU safely.  This essentially means a set
	 * of our "standard" page tables, with the addition of
	 * a 1:1 mapping for the physical address of the kernel.
	 */
	pgd = pgd_alloc(&init_mm);
	if (!pgd)
		return -ENOMEM;

	if (PHYS_OFFSET != PAGE_OFFSET) {
#ifndef CONFIG_HOTPLUG_CPU
		identity_mapping_add(pgd, __pa(__init_begin), __pa(__init_end));
#endif
		identity_mapping_add(pgd, __pa(_stext), __pa(_etext));
		identity_mapping_add(pgd, __pa(_sdata), __pa(_edata));
	}

	/*
	 * We need to tell the secondary core where to find
	 * its stack and the page tables.
	 */
	secondary_data.stack = task_stack_page(idle) + THREAD_START_SP;
	secondary_data.pgdir = virt_to_phys(pgd);
	secondary_data.swapper_pg_dir = virt_to_phys(swapper_pg_dir);
	__cpuc_flush_dcache_area(&secondary_data, sizeof(secondary_data));
	outer_clean_range(__pa(&secondary_data), __pa(&secondary_data + 1));

	/*
	 * Now bring the CPU into our world.
	 */
	ret = boot_secondary(cpu, idle);
	if (ret == 0) {
		unsigned long timeout;

		/*
		 * CPU was successfully started, wait for it
		 * to come online or time out.
		 */
		timeout = jiffies + HZ;
		while (time_before(jiffies, timeout)) {
			if (cpu_online(cpu))
				break;

			udelay(10);
			barrier();
		}

		if (!cpu_online(cpu)) {
			pr_crit("CPU%u: failed to come online\n", cpu);
			ret = -EIO;
		}
	} else {
		pr_err("CPU%u: failed to boot: %d\n", cpu, ret);
	}

	secondary_data.stack = NULL;
	secondary_data.pgdir = 0;

	if (PHYS_OFFSET != PAGE_OFFSET) {
#ifndef CONFIG_HOTPLUG_CPU
		identity_mapping_del(pgd, __pa(__init_begin), __pa(__init_end));
#endif
		identity_mapping_del(pgd, __pa(_stext), __pa(_etext));
		identity_mapping_del(pgd, __pa(_sdata), __pa(_edata));
	}

	pgd_free(&init_mm, pgd);

	return ret;
}

#ifdef CONFIG_HOTPLUG_CPU
static void percpu_timer_stop(void);

/*
 * __cpu_disable runs on the processor to be shutdown.
 */
int __cpu_disable(void)
{
	unsigned int cpu = smp_processor_id();
	struct task_struct *p;
	int ret;

	ret = platform_cpu_disable(cpu);
	if (ret)
		return ret;

	/*
	 * Take this CPU offline.  Once we clear this, we can't return,
	 * and we must not schedule until we're ready to give up the cpu.
	 */
	set_cpu_online(cpu, false);

	/*
	 * OK - migrate IRQs away from this CPU
	 */
	migrate_irqs();

	/*
	 * Stop the local timer for this CPU.
	 */
	percpu_timer_stop();

	/*
	 * Flush user cache and TLB mappings, and then remove this CPU
	 * from the vm mask set of all processes.
	 */
	flush_cache_all();
	local_flush_tlb_all();

	read_lock(&tasklist_lock);
	for_each_process(p) {
		if (p->mm)
			cpumask_clear_cpu(cpu, mm_cpumask(p->mm));
	}
	read_unlock(&tasklist_lock);

	return 0;
}

static DECLARE_COMPLETION(cpu_died);

/*
 * called on the thread which is asking for a CPU to be shutdown -
 * waits until shutdown has completed, or it is timed out.
 */
void __cpu_die(unsigned int cpu)
{
	if (!wait_for_completion_timeout(&cpu_died, msecs_to_jiffies(5000))) {
		pr_err("CPU%u: cpu didn't die\n", cpu);
		return;
	}
	printk(KERN_NOTICE "CPU%u: shutdown\n", cpu);

	if (!platform_cpu_kill(cpu))
		printk("CPU%u: unable to kill\n", cpu);
}

/*
 * Called from the idle thread for the CPU which has been shutdown.
 *
 * Note that we disable IRQs here, but do not re-enable them
 * before returning to the caller. This is also the behaviour
 * of the other hotplug-cpu capable cores, so presumably coming
 * out of idle fixes this.
 */
void __ref cpu_die(void)
{
	unsigned int cpu = smp_processor_id();

	idle_task_exit();

	local_irq_disable();
	mb();

	/* Tell __cpu_die() that this CPU is now safe to dispose of */
	complete(&cpu_died);

	/*
	 * actual CPU shutdown procedure is at least platform (if not
	 * CPU) specific.
	 */
	platform_cpu_die(cpu);

	/*
	 * Do not return to the idle loop - jump back to the secondary
	 * cpu initialisation.  There's some initialisation which needs
	 * to be repeated to undo the effects of taking the CPU offline.
	 */
	__asm__("mov	sp, %0\n"
	"	mov	fp, #0\n"
	"	b	secondary_start_kernel"
		:
		: "r" (task_stack_page(current) + THREAD_SIZE - 8));
}
#endif /* CONFIG_HOTPLUG_CPU */

/*
 * Called by both boot and secondaries to move global data into
 * per-processor storage.
 */
static void __cpuinit smp_store_cpu_info(unsigned int cpuid)
{
	struct cpuinfo_arm *cpu_info = &per_cpu(cpu_data, cpuid);

	cpu_info->loops_per_jiffy = loops_per_jiffy;
}

/*
 * This is the secondary CPU boot entry.  We're using this CPUs
 * idle thread stack, but a set of temporary page tables.
 */
asmlinkage void __cpuinit secondary_start_kernel(void)
{
	struct mm_struct *mm = &init_mm;
	unsigned int cpu = smp_processor_id();

	printk("CPU%u: Booted secondary processor\n", cpu);

	/*
	 * All kernel threads share the same mm context; grab a
	 * reference and switch to it.
	 */
	atomic_inc(&mm->mm_count);
	current->active_mm = mm;
	cpumask_set_cpu(cpu, mm_cpumask(mm));
	cpu_switch_mm(mm->pgd, mm);
	enter_lazy_tlb(mm, current);
	local_flush_tlb_all();

	cpu_init();
	preempt_disable();
	trace_hardirqs_off();

	/*
	 * Give the platform a chance to do its own initialisation.
	 */
	platform_secondary_init(cpu);

	/*
	 * Enable local interrupts.
	 */
	notify_cpu_starting(cpu);
	local_irq_enable();
	local_fiq_enable();

	/*
	 * Setup the percpu timer for this CPU.
	 */
	percpu_timer_setup();

	calibrate_delay();

	smp_store_cpu_info(cpu);

	/*
	 * OK, now it's safe to let the boot CPU continue.  Wait for
	 * the CPU migration code to notice that the CPU is online
	 * before we continue.
	 */
	set_cpu_online(cpu, true);
	while (!cpu_active(cpu))
		cpu_relax();

	/*
	 * OK, it's off to the idle thread for us
	 */
	cpu_idle();
}

void __init smp_cpus_done(unsigned int max_cpus)
{
	int cpu;
	unsigned long bogosum = 0;

	for_each_online_cpu(cpu)
		bogosum += per_cpu(cpu_data, cpu).loops_per_jiffy;

	printk(KERN_INFO "SMP: Total of %d processors activated "
	       "(%lu.%02lu BogoMIPS).\n",
	       num_online_cpus(),
	       bogosum / (500000/HZ),
	       (bogosum / (5000/HZ)) % 100);
}

void __init smp_prepare_boot_cpu(void)
{
	unsigned int cpu = smp_processor_id();

	per_cpu(cpu_data, cpu).idle = current;
}

void __init smp_prepare_cpus(unsigned int max_cpus)
{
	unsigned int ncores = num_possible_cpus();

	smp_store_cpu_info(smp_processor_id());

	/*
	 * are we trying to boot more cores than exist?
	 */
	if (max_cpus > ncores)
		max_cpus = ncores;

	if (max_cpus > 1) {
		/*
		 * Enable the local timer or broadcast device for the
		 * boot CPU, but only if we have more than one CPU.
		 */
		percpu_timer_setup();

		/*
		 * Initialise the SCU if there are more than one CPU
		 * and let them know where to start.
		 */
		platform_smp_prepare_cpus(max_cpus);
	}
}

static void (*smp_cross_call)(const struct cpumask *, unsigned int);

void __init set_smp_cross_call(void (*fn)(const struct cpumask *, unsigned int))
{
	smp_cross_call = fn;
}

void arch_send_call_function_ipi_mask(const struct cpumask *mask)
{
	smp_cross_call(mask, IPI_CALL_FUNC);
}

void arch_send_call_function_single_ipi(int cpu)
{
	smp_cross_call(cpumask_of(cpu), IPI_CALL_FUNC_SINGLE);
}

static const char *ipi_types[NR_IPI] = {
#define S(x,s)	[x - IPI_TIMER] = s
	S(IPI_TIMER, "Timer broadcast interrupts"),
	S(IPI_RESCHEDULE, "Rescheduling interrupts"),
	S(IPI_CALL_FUNC, "Function call interrupts"),
	S(IPI_CALL_FUNC_SINGLE, "Single function call interrupts"),
	S(IPI_CPU_STOP, "CPU stop interrupts"),
};

void show_ipi_list(struct seq_file *p, int prec)
{
	unsigned int cpu, i;

	for (i = 0; i < NR_IPI; i++) {
		seq_printf(p, "%*s%u: ", prec - 1, "IPI", i);

		for_each_present_cpu(cpu)
			seq_printf(p, "%10u ",
				   __get_irq_stat(cpu, ipi_irqs[i]));

		seq_printf(p, " %s\n", ipi_types[i]);
	}
}

u64 smp_irq_stat_cpu(unsigned int cpu)
{
	u64 sum = 0;
	int i;

	for (i = 0; i < NR_IPI; i++)
		sum += __get_irq_stat(cpu, ipi_irqs[i]);

#ifdef CONFIG_LOCAL_TIMERS
	sum += __get_irq_stat(cpu, local_timer_irqs);
#endif

	return sum;
}

/*
 * Timer (local or broadcast) support
 */
static DEFINE_PER_CPU(struct clock_event_device, percpu_clockevent);

static void ipi_timer(void)
{
	struct clock_event_device *evt = &__get_cpu_var(percpu_clockevent);
	irq_enter();
	evt->event_handler(evt);
	irq_exit();
}

#ifdef CONFIG_LOCAL_TIMERS
asmlinkage void __exception_irq_entry do_local_timer(struct pt_regs *regs)
{
	struct pt_regs *old_regs = set_irq_regs(regs);
	int cpu = smp_processor_id();

	if (local_timer_ack()) {
		__inc_irq_stat(cpu, local_timer_irqs);
		ipi_timer();
	}

	set_irq_regs(old_regs);
}

void show_local_irqs(struct seq_file *p, int prec)
{
	unsigned int cpu;

	seq_printf(p, "%*s: ", prec, "LOC");

	for_each_present_cpu(cpu)
		seq_printf(p, "%10u ", __get_irq_stat(cpu, local_timer_irqs));

	seq_printf(p, " Local timer interrupts\n");
}
#endif

#ifdef CONFIG_GENERIC_CLOCKEVENTS_BROADCAST
static void smp_timer_broadcast(const struct cpumask *mask)
{
	smp_cross_call(mask, IPI_TIMER);
}
#else
#define smp_timer_broadcast	NULL
#endif

static void broadcast_timer_set_mode(enum clock_event_mode mode,
	struct clock_event_device *evt)
{
}

static void __cpuinit broadcast_timer_setup(struct clock_event_device *evt)
{
	evt->name	= "dummy_timer";
	evt->features	= CLOCK_EVT_FEAT_ONESHOT |
			  CLOCK_EVT_FEAT_PERIODIC |
			  CLOCK_EVT_FEAT_DUMMY;
	evt->rating	= 400;
	evt->mult	= 1;
	evt->set_mode	= broadcast_timer_set_mode;

	clockevents_register_device(evt);
}

void __cpuinit percpu_timer_setup(void)
{
	unsigned int cpu = smp_processor_id();
	struct clock_event_device *evt = &per_cpu(percpu_clockevent, cpu);

	evt->cpumask = cpumask_of(cpu);
	evt->broadcast = smp_timer_broadcast;

	if (local_timer_setup(evt))
		broadcast_timer_setup(evt);
}

#ifdef CONFIG_HOTPLUG_CPU
/*
 * The generic clock events code purposely does not stop the local timer
 * on CPU_DEAD/CPU_DEAD_FROZEN hotplug events, so we have to do it
 * manually here.
 */
static void percpu_timer_stop(void)
{
	unsigned int cpu = smp_processor_id();
	struct clock_event_device *evt = &per_cpu(percpu_clockevent, cpu);

	evt->set_mode(CLOCK_EVT_MODE_UNUSED, evt);
}
#endif

static DEFINE_SPINLOCK(stop_lock);

/*
 * ipi_cpu_stop - handle IPI from smp_send_stop()
 */
static void ipi_cpu_stop(unsigned int cpu)
{
	if (system_state == SYSTEM_BOOTING ||
	    system_state == SYSTEM_RUNNING) {
		spin_lock(&stop_lock);
		printk(KERN_CRIT "CPU%u: stopping\n", cpu);
		dump_stack();
		spin_unlock(&stop_lock);
	}

	set_cpu_online(cpu, false);

	local_fiq_disable();
	local_irq_disable();

	while (1)
		cpu_relax();
}

/*
 * Main handler for inter-processor interrupts
 */
asmlinkage void __exception_irq_entry do_IPI(int ipinr, struct pt_regs *regs)
{
	unsigned int cpu = smp_processor_id();
	struct pt_regs *old_regs = set_irq_regs(regs);

	if (ipinr >= IPI_TIMER && ipinr < IPI_TIMER + NR_IPI)
		__inc_irq_stat(cpu, ipi_irqs[ipinr - IPI_TIMER]);

	switch (ipinr) {
	case IPI_TIMER:
		ipi_timer();
		break;

<<<<<<< HEAD
			case IPI_RESCHEDULE:
				/*
				 * nothing more to do - eveything is
				 * done on the interrupt return path
				 */
				/* LITMUS^RT: take action based on scheduler state */
				sched_state_ipi();
				break;
=======
	case IPI_RESCHEDULE:
		scheduler_ipi();
		break;
>>>>>>> 02f8c6ae

	case IPI_CALL_FUNC:
		generic_smp_call_function_interrupt();
		break;

	case IPI_CALL_FUNC_SINGLE:
		generic_smp_call_function_single_interrupt();
		break;

	case IPI_CPU_STOP:
		ipi_cpu_stop(cpu);
		break;

	default:
		printk(KERN_CRIT "CPU%u: Unknown IPI message 0x%x\n",
		       cpu, ipinr);
		break;
	}
	set_irq_regs(old_regs);
}

void smp_send_reschedule(int cpu)
{
	smp_cross_call(cpumask_of(cpu), IPI_RESCHEDULE);
}

void smp_send_stop(void)
{
	unsigned long timeout;

	if (num_online_cpus() > 1) {
		cpumask_t mask = cpu_online_map;
		cpu_clear(smp_processor_id(), mask);

		smp_cross_call(&mask, IPI_CPU_STOP);
	}

	/* Wait up to one second for other CPUs to stop */
	timeout = USEC_PER_SEC;
	while (num_online_cpus() > 1 && timeout--)
		udelay(1);

	if (num_online_cpus() > 1)
		pr_warning("SMP: failed to stop secondary CPUs\n");
}

/*
 * not supported here
 */
int setup_profiling_timer(unsigned int multiplier)
{
	return -EINVAL;
}<|MERGE_RESOLUTION|>--- conflicted
+++ resolved
@@ -573,20 +573,11 @@
 		ipi_timer();
 		break;
 
-<<<<<<< HEAD
-			case IPI_RESCHEDULE:
-				/*
-				 * nothing more to do - eveything is
-				 * done on the interrupt return path
-				 */
-				/* LITMUS^RT: take action based on scheduler state */
-				sched_state_ipi();
-				break;
-=======
 	case IPI_RESCHEDULE:
+		/* LITMUS^RT: take action based on scheduler state */
+		sched_state_ipi();
 		scheduler_ipi();
 		break;
->>>>>>> 02f8c6ae
 
 	case IPI_CALL_FUNC:
 		generic_smp_call_function_interrupt();
