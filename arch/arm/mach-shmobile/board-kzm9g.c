--- conflicted
+++ resolved
@@ -484,12 +484,7 @@
 	.tmio_flags	= TMIO_MMC_HAS_IDLE_WAIT |
 			  TMIO_MMC_USE_GPIO_CD |
 			  TMIO_MMC_WRPROTECT_DISABLE,
-<<<<<<< HEAD
 	.tmio_caps	= MMC_CAP_SD_HIGHSPEED | MMC_CAP_POWER_OFF_CARD,
-=======
-	.tmio_caps	= MMC_CAP_SD_HIGHSPEED,
-	.tmio_ocr_mask	= MMC_VDD_27_28 | MMC_VDD_28_29,
->>>>>>> 202ac6a2
 	.cd_gpio	= 13,
 };
 
@@ -791,13 +786,6 @@
 
 	/* enable SD */
 	gpio_request(GPIO_FN_SDHI0_VCCQ_MC0_ON,	NULL);
-<<<<<<< HEAD
-=======
-	gpio_request_one(15, GPIOF_OUT_INIT_HIGH, NULL); /* power */
-
-	/* enable Micro SD */
-	gpio_request_one(14, GPIOF_OUT_INIT_HIGH, NULL); /* power */
->>>>>>> 202ac6a2
 
 #ifdef CONFIG_CACHE_L2X0
 	/* Early BRESP enable, Shared attribute override enable, 64K*8way */
