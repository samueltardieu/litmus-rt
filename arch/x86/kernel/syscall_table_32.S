--- conflicted
+++ resolved
@@ -336,10 +336,8 @@
 	.long sys_pwritev
 	.long sys_rt_tgsigqueueinfo	/* 335 */
 	.long sys_perf_event_open
-<<<<<<< HEAD
 	.long sys_recvmmsg
-=======
-	.long sys_set_rt_task_param	/* LITMUS^RT 337 */
+	.long sys_set_rt_task_param	/* LITMUS^RT 338 */
 	.long sys_get_rt_task_param
 	.long sys_complete_job
 	.long sys_od_open
@@ -352,5 +350,4 @@
 	.long sys_wait_for_job_release
 	.long sys_wait_for_ts_release
 	.long sys_release_ts
-	.long sys_null_call
->>>>>>> 7c1ff4c5
+	.long sys_null_call