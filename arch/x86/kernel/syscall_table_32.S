ENTRY(sys_call_table)
	.long sys_restart_syscall	/* 0 - old "setup()" system call, used for restarting */
	.long sys_exit
	.long ptregs_fork
	.long sys_read
	.long sys_write
	.long sys_open		/* 5 */
	.long sys_close
	.long sys_waitpid
	.long sys_creat
	.long sys_link
	.long sys_unlink	/* 10 */
	.long ptregs_execve
	.long sys_chdir
	.long sys_time
	.long sys_mknod
	.long sys_chmod		/* 15 */
	.long sys_lchown16
	.long sys_ni_syscall	/* old break syscall holder */
	.long sys_stat
	.long sys_lseek
	.long sys_getpid	/* 20 */
	.long sys_mount
	.long sys_oldumount
	.long sys_setuid16
	.long sys_getuid16
	.long sys_stime		/* 25 */
	.long sys_ptrace
	.long sys_alarm
	.long sys_fstat
	.long sys_pause
	.long sys_utime		/* 30 */
	.long sys_ni_syscall	/* old stty syscall holder */
	.long sys_ni_syscall	/* old gtty syscall holder */
	.long sys_access
	.long sys_nice
	.long sys_ni_syscall	/* 35 - old ftime syscall holder */
	.long sys_sync
	.long sys_kill
	.long sys_rename
	.long sys_mkdir
	.long sys_rmdir		/* 40 */
	.long sys_dup
	.long sys_pipe
	.long sys_times
	.long sys_ni_syscall	/* old prof syscall holder */
	.long sys_brk		/* 45 */
	.long sys_setgid16
	.long sys_getgid16
	.long sys_signal
	.long sys_geteuid16
	.long sys_getegid16	/* 50 */
	.long sys_acct
	.long sys_umount	/* recycled never used phys() */
	.long sys_ni_syscall	/* old lock syscall holder */
	.long sys_ioctl
	.long sys_fcntl		/* 55 */
	.long sys_ni_syscall	/* old mpx syscall holder */
	.long sys_setpgid
	.long sys_ni_syscall	/* old ulimit syscall holder */
	.long sys_olduname
	.long sys_umask		/* 60 */
	.long sys_chroot
	.long sys_ustat
	.long sys_dup2
	.long sys_getppid
	.long sys_getpgrp	/* 65 */
	.long sys_setsid
	.long sys_sigaction
	.long sys_sgetmask
	.long sys_ssetmask
	.long sys_setreuid16	/* 70 */
	.long sys_setregid16
	.long sys_sigsuspend
	.long sys_sigpending
	.long sys_sethostname
	.long sys_setrlimit	/* 75 */
	.long sys_old_getrlimit
	.long sys_getrusage
	.long sys_gettimeofday
	.long sys_settimeofday
	.long sys_getgroups16	/* 80 */
	.long sys_setgroups16
	.long sys_old_select
	.long sys_symlink
	.long sys_lstat
	.long sys_readlink	/* 85 */
	.long sys_uselib
	.long sys_swapon
	.long sys_reboot
	.long sys_old_readdir
	.long sys_old_mmap	/* 90 */
	.long sys_munmap
	.long sys_truncate
	.long sys_ftruncate
	.long sys_fchmod
	.long sys_fchown16	/* 95 */
	.long sys_getpriority
	.long sys_setpriority
	.long sys_ni_syscall	/* old profil syscall holder */
	.long sys_statfs
	.long sys_fstatfs	/* 100 */
	.long sys_ioperm
	.long sys_socketcall
	.long sys_syslog
	.long sys_setitimer
	.long sys_getitimer	/* 105 */
	.long sys_newstat
	.long sys_newlstat
	.long sys_newfstat
	.long sys_uname
	.long ptregs_iopl	/* 110 */
	.long sys_vhangup
	.long sys_ni_syscall	/* old "idle" system call */
	.long ptregs_vm86old
	.long sys_wait4
	.long sys_swapoff	/* 115 */
	.long sys_sysinfo
	.long sys_ipc
	.long sys_fsync
	.long ptregs_sigreturn
	.long ptregs_clone	/* 120 */
	.long sys_setdomainname
	.long sys_newuname
	.long sys_modify_ldt
	.long sys_adjtimex
	.long sys_mprotect	/* 125 */
	.long sys_sigprocmask
	.long sys_ni_syscall	/* old "create_module" */
	.long sys_init_module
	.long sys_delete_module
	.long sys_ni_syscall	/* 130:	old "get_kernel_syms" */
	.long sys_quotactl
	.long sys_getpgid
	.long sys_fchdir
	.long sys_bdflush
	.long sys_sysfs		/* 135 */
	.long sys_personality
	.long sys_ni_syscall	/* reserved for afs_syscall */
	.long sys_setfsuid16
	.long sys_setfsgid16
	.long sys_llseek	/* 140 */
	.long sys_getdents
	.long sys_select
	.long sys_flock
	.long sys_msync
	.long sys_readv		/* 145 */
	.long sys_writev
	.long sys_getsid
	.long sys_fdatasync
	.long sys_sysctl
	.long sys_mlock		/* 150 */
	.long sys_munlock
	.long sys_mlockall
	.long sys_munlockall
	.long sys_sched_setparam
	.long sys_sched_getparam   /* 155 */
	.long sys_sched_setscheduler
	.long sys_sched_getscheduler
	.long sys_sched_yield
	.long sys_sched_get_priority_max
	.long sys_sched_get_priority_min  /* 160 */
	.long sys_sched_rr_get_interval
	.long sys_nanosleep
	.long sys_mremap
	.long sys_setresuid16
	.long sys_getresuid16	/* 165 */
	.long ptregs_vm86
	.long sys_ni_syscall	/* Old sys_query_module */
	.long sys_poll
	.long sys_nfsservctl
	.long sys_setresgid16	/* 170 */
	.long sys_getresgid16
	.long sys_prctl
	.long ptregs_rt_sigreturn
	.long sys_rt_sigaction
	.long sys_rt_sigprocmask	/* 175 */
	.long sys_rt_sigpending
	.long sys_rt_sigtimedwait
	.long sys_rt_sigqueueinfo
	.long sys_rt_sigsuspend
	.long sys_pread64	/* 180 */
	.long sys_pwrite64
	.long sys_chown16
	.long sys_getcwd
	.long sys_capget
	.long sys_capset	/* 185 */
	.long ptregs_sigaltstack
	.long sys_sendfile
	.long sys_ni_syscall	/* reserved for streams1 */
	.long sys_ni_syscall	/* reserved for streams2 */
	.long ptregs_vfork	/* 190 */
	.long sys_getrlimit
	.long sys_mmap_pgoff
	.long sys_truncate64
	.long sys_ftruncate64
	.long sys_stat64	/* 195 */
	.long sys_lstat64
	.long sys_fstat64
	.long sys_lchown
	.long sys_getuid
	.long sys_getgid	/* 200 */
	.long sys_geteuid
	.long sys_getegid
	.long sys_setreuid
	.long sys_setregid
	.long sys_getgroups	/* 205 */
	.long sys_setgroups
	.long sys_fchown
	.long sys_setresuid
	.long sys_getresuid
	.long sys_setresgid	/* 210 */
	.long sys_getresgid
	.long sys_chown
	.long sys_setuid
	.long sys_setgid
	.long sys_setfsuid	/* 215 */
	.long sys_setfsgid
	.long sys_pivot_root
	.long sys_mincore
	.long sys_madvise
	.long sys_getdents64	/* 220 */
	.long sys_fcntl64
	.long sys_ni_syscall	/* reserved for TUX */
	.long sys_ni_syscall
	.long sys_gettid
	.long sys_readahead	/* 225 */
	.long sys_setxattr
	.long sys_lsetxattr
	.long sys_fsetxattr
	.long sys_getxattr
	.long sys_lgetxattr	/* 230 */
	.long sys_fgetxattr
	.long sys_listxattr
	.long sys_llistxattr
	.long sys_flistxattr
	.long sys_removexattr	/* 235 */
	.long sys_lremovexattr
	.long sys_fremovexattr
	.long sys_tkill
	.long sys_sendfile64
	.long sys_futex		/* 240 */
	.long sys_sched_setaffinity
	.long sys_sched_getaffinity
	.long sys_set_thread_area
	.long sys_get_thread_area
	.long sys_io_setup	/* 245 */
	.long sys_io_destroy
	.long sys_io_getevents
	.long sys_io_submit
	.long sys_io_cancel
	.long sys_fadvise64	/* 250 */
	.long sys_ni_syscall
	.long sys_exit_group
	.long sys_lookup_dcookie
	.long sys_epoll_create
	.long sys_epoll_ctl	/* 255 */
	.long sys_epoll_wait
 	.long sys_remap_file_pages
 	.long sys_set_tid_address
 	.long sys_timer_create
 	.long sys_timer_settime		/* 260 */
 	.long sys_timer_gettime
 	.long sys_timer_getoverrun
 	.long sys_timer_delete
 	.long sys_clock_settime
 	.long sys_clock_gettime		/* 265 */
 	.long sys_clock_getres
 	.long sys_clock_nanosleep
	.long sys_statfs64
	.long sys_fstatfs64
	.long sys_tgkill	/* 270 */
	.long sys_utimes
 	.long sys_fadvise64_64
	.long sys_ni_syscall	/* sys_vserver */
	.long sys_mbind
	.long sys_get_mempolicy
	.long sys_set_mempolicy
	.long sys_mq_open
	.long sys_mq_unlink
	.long sys_mq_timedsend
	.long sys_mq_timedreceive	/* 280 */
	.long sys_mq_notify
	.long sys_mq_getsetattr
	.long sys_kexec_load
	.long sys_waitid
	.long sys_ni_syscall		/* 285 */ /* available */
	.long sys_add_key
	.long sys_request_key
	.long sys_keyctl
	.long sys_ioprio_set
	.long sys_ioprio_get		/* 290 */
	.long sys_inotify_init
	.long sys_inotify_add_watch
	.long sys_inotify_rm_watch
	.long sys_migrate_pages
	.long sys_openat		/* 295 */
	.long sys_mkdirat
	.long sys_mknodat
	.long sys_fchownat
	.long sys_futimesat
	.long sys_fstatat64		/* 300 */
	.long sys_unlinkat
	.long sys_renameat
	.long sys_linkat
	.long sys_symlinkat
	.long sys_readlinkat		/* 305 */
	.long sys_fchmodat
	.long sys_faccessat
	.long sys_pselect6
	.long sys_ppoll
	.long sys_unshare		/* 310 */
	.long sys_set_robust_list
	.long sys_get_robust_list
	.long sys_splice
	.long sys_sync_file_range
	.long sys_tee			/* 315 */
	.long sys_vmsplice
	.long sys_move_pages
	.long sys_getcpu
	.long sys_epoll_pwait
	.long sys_utimensat		/* 320 */
	.long sys_signalfd
	.long sys_timerfd_create
	.long sys_eventfd
	.long sys_fallocate
	.long sys_timerfd_settime	/* 325 */
	.long sys_timerfd_gettime
	.long sys_signalfd4
	.long sys_eventfd2
	.long sys_epoll_create1
	.long sys_dup3			/* 330 */
	.long sys_pipe2
	.long sys_inotify_init1
	.long sys_preadv
	.long sys_pwritev
	.long sys_rt_tgsigqueueinfo	/* 335 */
	.long sys_perf_event_open
	.long sys_recvmmsg
	.long sys_fanotify_init
	.long sys_fanotify_mark
	.long sys_prlimit64		/* 340 */
<<<<<<< HEAD
	.long sys_set_rt_task_param	/* LITMUS^RT 341 */
	.long sys_get_rt_task_param
	.long sys_complete_job
	.long sys_od_open
	.long sys_od_close
	.long sys_litmus_lock
	.long sys_litmus_unlock
	.long sys_query_job_no
	.long sys_wait_for_job_release
	.long sys_wait_for_ts_release
	.long sys_release_ts
	.long sys_null_call
=======
	.long sys_name_to_handle_at
	.long sys_open_by_handle_at
	.long sys_clock_adjtime
	.long sys_syncfs
	.long sys_sendmmsg		/* 345 */
	.long sys_setns
>>>>>>> 02f8c6ae
<|MERGE_RESOLUTION|>--- conflicted
+++ resolved
@@ -340,24 +340,21 @@
 	.long sys_fanotify_init
 	.long sys_fanotify_mark
 	.long sys_prlimit64		/* 340 */
-<<<<<<< HEAD
-	.long sys_set_rt_task_param	/* LITMUS^RT 341 */
-	.long sys_get_rt_task_param
-	.long sys_complete_job
-	.long sys_od_open
-	.long sys_od_close
-	.long sys_litmus_lock
-	.long sys_litmus_unlock
-	.long sys_query_job_no
-	.long sys_wait_for_job_release
-	.long sys_wait_for_ts_release
-	.long sys_release_ts
-	.long sys_null_call
-=======
 	.long sys_name_to_handle_at
 	.long sys_open_by_handle_at
 	.long sys_clock_adjtime
 	.long sys_syncfs
 	.long sys_sendmmsg		/* 345 */
 	.long sys_setns
->>>>>>> 02f8c6ae
+	.long sys_set_rt_task_param	/* LITMUS^RT 347 */
+	.long sys_get_rt_task_param
+	.long sys_complete_job
+	.long sys_od_open
+	.long sys_od_close
+	.long sys_litmus_lock		/* +5 */
+	.long sys_litmus_unlock
+	.long sys_query_job_no
+	.long sys_wait_for_job_release
+	.long sys_wait_for_ts_release
+	.long sys_release_ts		/* +10 */
+	.long sys_null_call