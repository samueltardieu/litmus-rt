--- conflicted
+++ resolved
@@ -1026,54 +1026,7 @@
 #endif
 }
 
-<<<<<<< HEAD
-/* Packet is added to VJ-style prequeue for processing in process
- * context, if a reader task is waiting. Apparently, this exciting
- * idea (VJ's mail "Re: query about TCP header on tcp-ip" of 07 Sep 93)
- * failed somewhere. Latency? Burstiness? Well, at least now we will
- * see, why it failed. 8)8)				  --ANK
- *
- * NOTE: is this not too big to inline?
- */
-static inline bool tcp_prequeue(struct sock *sk, struct sk_buff *skb)
-{
-	struct tcp_sock *tp = tcp_sk(sk);
-
-	if (sysctl_tcp_low_latency || !tp->ucopy.task)
-		return false;
-
-	if (skb->len <= tcp_hdrlen(skb) &&
-	    skb_queue_len(&tp->ucopy.prequeue) == 0)
-		return false;
-
-	__skb_queue_tail(&tp->ucopy.prequeue, skb);
-	tp->ucopy.memory += skb->truesize;
-	if (tp->ucopy.memory > sk->sk_rcvbuf) {
-		struct sk_buff *skb1;
-
-		BUG_ON(sock_owned_by_user(sk));
-
-		while ((skb1 = __skb_dequeue(&tp->ucopy.prequeue)) != NULL) {
-			sk_backlog_rcv(sk, skb1);
-			NET_INC_STATS_BH(sock_net(sk),
-					 LINUX_MIB_TCPPREQUEUEDROPPED);
-		}
-
-		tp->ucopy.memory = 0;
-	} else if (skb_queue_len(&tp->ucopy.prequeue) == 1) {
-		wake_up_interruptible_sync_poll(sk_sleep(sk),
-					   POLLIN | POLLRDNORM | POLLRDBAND);
-		if (!inet_csk_ack_scheduled(sk))
-			inet_csk_reset_xmit_timer(sk, ICSK_TIME_DACK,
-						  (3 * tcp_rto_min(sk)) / 4,
-						  TCP_RTO_MAX);
-	}
-	return true;
-}
-
-=======
 extern bool tcp_prequeue(struct sock *sk, struct sk_buff *skb);
->>>>>>> e4aa937e
 
 #undef STATE_TRACE
 
