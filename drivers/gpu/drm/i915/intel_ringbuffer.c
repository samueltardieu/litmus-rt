--- conflicted
+++ resolved
@@ -772,11 +772,7 @@
 			PIPE_CONTROL_WRITE_FLUSH |
 			PIPE_CONTROL_TEXTURE_CACHE_INVALIDATE);
 	intel_ring_emit(ring, ring->scratch.gtt_offset | PIPE_CONTROL_GLOBAL_GTT);
-<<<<<<< HEAD
-	intel_ring_emit(ring, ring->outstanding_lazy_request);
-=======
 	intel_ring_emit(ring, ring->outstanding_lazy_seqno);
->>>>>>> d8ec26d7
 	intel_ring_emit(ring, 0);
 	PIPE_CONTROL_FLUSH(ring, scratch_addr);
 	scratch_addr += 128; /* write to separate cachelines */
@@ -795,11 +791,7 @@
 			PIPE_CONTROL_TEXTURE_CACHE_INVALIDATE |
 			PIPE_CONTROL_NOTIFY);
 	intel_ring_emit(ring, ring->scratch.gtt_offset | PIPE_CONTROL_GLOBAL_GTT);
-<<<<<<< HEAD
-	intel_ring_emit(ring, ring->outstanding_lazy_request);
-=======
 	intel_ring_emit(ring, ring->outstanding_lazy_seqno);
->>>>>>> d8ec26d7
 	intel_ring_emit(ring, 0);
 	__intel_ring_advance(ring);
 
@@ -1045,11 +1037,7 @@
 
 	spin_lock_irqsave(&dev_priv->irq_lock, flags);
 	if (ring->irq_refcount++ == 0) {
-<<<<<<< HEAD
-		if (HAS_L3_GPU_CACHE(dev) && ring->id == RCS)
-=======
 		if (HAS_L3_DPF(dev) && ring->id == RCS)
->>>>>>> d8ec26d7
 			I915_WRITE_IMR(ring,
 				       ~(ring->irq_enable_mask |
 					 GT_PARITY_ERROR(dev)));
@@ -1071,14 +1059,8 @@
 
 	spin_lock_irqsave(&dev_priv->irq_lock, flags);
 	if (--ring->irq_refcount == 0) {
-<<<<<<< HEAD
-		if (HAS_L3_GPU_CACHE(dev) && ring->id == RCS)
-			I915_WRITE_IMR(ring,
-				       ~GT_RENDER_L3_PARITY_ERROR_INTERRUPT);
-=======
 		if (HAS_L3_DPF(dev) && ring->id == RCS)
 			I915_WRITE_IMR(ring, ~GT_PARITY_ERROR(dev));
->>>>>>> d8ec26d7
 		else
 			I915_WRITE_IMR(ring, ~0);
 		ilk_disable_gt_irq(dev_priv, ring->irq_enable_mask);
@@ -1122,10 +1104,6 @@
 	if (--ring->irq_refcount == 0) {
 		I915_WRITE_IMR(ring, ~0);
 		snb_disable_pm_irq(dev_priv, ring->irq_enable_mask);
-<<<<<<< HEAD
-	}
-	spin_unlock_irqrestore(&dev_priv->irq_lock, flags);
-=======
 	}
 	spin_unlock_irqrestore(&dev_priv->irq_lock, flags);
 }
@@ -1174,7 +1152,6 @@
 		POSTING_READ(RING_IMR(ring->mmio_base));
 	}
 	spin_unlock_irqrestore(&dev_priv->irq_lock, flags);
->>>>>>> d8ec26d7
 }
 
 static int
@@ -2153,12 +2130,6 @@
 	ring->add_request = gen6_add_request;
 	ring->get_seqno = gen6_ring_get_seqno;
 	ring->set_seqno = ring_set_seqno;
-<<<<<<< HEAD
-	ring->irq_enable_mask = PM_VEBOX_USER_INTERRUPT;
-	ring->irq_get = hsw_vebox_get_irq;
-	ring->irq_put = hsw_vebox_put_irq;
-	ring->dispatch_execbuffer = gen6_ring_dispatch_execbuffer;
-=======
 
 	if (INTEL_INFO(dev)->gen >= 8) {
 		ring->irq_enable_mask =
@@ -2172,7 +2143,6 @@
 		ring->irq_put = hsw_vebox_put_irq;
 		ring->dispatch_execbuffer = gen6_ring_dispatch_execbuffer;
 	}
->>>>>>> d8ec26d7
 	ring->sync_to = gen6_ring_sync;
 	ring->semaphore_register[RCS] = MI_SEMAPHORE_SYNC_VER;
 	ring->semaphore_register[VCS] = MI_SEMAPHORE_SYNC_VEV;
